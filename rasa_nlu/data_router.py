from __future__ import absolute_import
from __future__ import division
from __future__ import print_function
from __future__ import unicode_literals

import datetime
<<<<<<< HEAD
import json
=======
import glob
import io
>>>>>>> cf5c9bbb
import logging
import os
import tempfile

from builtins import object
from typing import Text, Dict, Any
from future.utils import PY3

from concurrent.futures import ProcessPoolExecutor as ProcessPool
from twisted.internet import reactor
from twisted.internet.defer import Deferred
from twisted.logger import jsonFileLogObserver, Logger

from rasa_nlu import utils
from rasa_nlu.project import Project
from rasa_nlu.components import ComponentBuilder
from rasa_nlu.config import RasaNLUConfig
from rasa_nlu.model import Metadata, InvalidProjectError, Interpreter
from rasa_nlu.train import do_train_in_worker

logger = logging.getLogger(__name__)

# in some execution environments `reactor.callFromThread` can not be called as it will result in a deadlock as
# the `callFromThread` queues the function to be called by the reactor which only happens after the call to `yield`.
# Unfortunately, the test is blocked there because `app.flush()` needs to be called to allow the fake server to
# respond and change the status of the Deferred on which the client is yielding. Solution: during tests we will set
# this Flag to `False` to directly run the calls instead of wrapping them in `callFromThread`.
DEFERRED_RUN_IN_REACTOR_THREAD = True


class AlreadyTrainingError(Exception):
    """Raised when a training request is received for an Project already being trained.

    Attributes:
        message -- explanation of why the request is invalid
    """

    def __init__(self):
        self.message = 'The project is already being trained!'

    def __str__(self):
        return self.message


def deferred_from_future(future):
    """Converts a concurrent.futures.Future object to a twisted.internet.defer.Deferred obejct.
    See: https://twistedmatrix.com/pipermail/twisted-python/2011-January/023296.html
    """
    d = Deferred()

    def callback(future):
        e = future.exception()
        if e:
            if DEFERRED_RUN_IN_REACTOR_THREAD:
                reactor.callFromThread(d.errback, e)
            else:
                d.errback(e)
        else:
            if DEFERRED_RUN_IN_REACTOR_THREAD:
                reactor.callFromThread(d.callback, future.result())
            else:
                d.callback(future.result())

    future.add_done_callback(callback)
    return d


class DataRouter(object):
    DEFAULT_PROJECT_NAME = "default"

    def __init__(self, config, component_builder):
        self._training_processes = config['max_training_processes'] if config['max_training_processes'] > 0 else 1
        self.config = config
        self.responses = DataRouter._create_query_logger(config['response_log'])
        self.model_dir = config['path']
        self.token = config['token']
        self.emulator = self._create_emulator()
        self.component_builder = component_builder if component_builder else ComponentBuilder(use_cache=True)
        self.project_store = self._create_project_store()
        self.pool = ProcessPool(self._training_processes)

    def __del__(self):
        """Terminates workers pool processes"""
        self.pool.shutdown()

    @staticmethod
    def _create_query_logger(response_log_dir):
        """Creates a logger that will persist incoming queries and their results."""

        # Ensures different log files for different processes in multi worker mode
        if response_log_dir:
            # We need to generate a unique file name, even in multiprocess environments
            timestamp = datetime.datetime.now().strftime('%Y%m%d-%H%M%S')
            log_file_name = "rasa_nlu_log-{}-{}.log".format(timestamp, os.getpid())
            response_logfile = os.path.join(response_log_dir, log_file_name)
            # Instantiate a standard python logger, which we are going to use to log requests
            utils.create_dir_for_file(response_logfile)
            query_logger = Logger(observer=jsonFileLogObserver(io.open(response_logfile, 'a', encoding='utf8')),
                                  namespace='query-logger')
            # Prevents queries getting logged with parent logger --> might log them to stdout
            logger.info("Logging requests to '{}'.".format(response_logfile))
            return query_logger
        else:
            # If the user didn't provide a logging directory, we wont log!
            logger.info("Logging of requests is disabled. (No 'request_log' directory configured)")
            return None

    def _create_project_store(self):
        projects = []

        if os.path.isdir(self.config['path']):
            projects = os.listdir(self.config['path'])

        project_store = {}

        for project in projects:
            project_store[project] = Project(self.config, self.component_builder, project)

        if not project_store:
            project_store[self.DEFAULT_PROJECT_NAME] = Project()
        return project_store

    def _create_emulator(self):
        """Sets which NLU webservice to emulate among those supported by Rasa"""

        mode = self.config['emulate']
        if mode is None:
            from rasa_nlu.emulators import NoEmulator
            return NoEmulator()
        elif mode.lower() == 'wit':
            from rasa_nlu.emulators.wit import WitEmulator
            return WitEmulator()
        elif mode.lower() == 'luis':
            from rasa_nlu.emulators.luis import LUISEmulator
            return LUISEmulator()
        elif mode.lower() == 'api':
            from rasa_nlu.emulators.api import ApiEmulator
            return ApiEmulator()
        else:
            raise ValueError("unknown mode : {0}".format(mode))

    def extract(self, data):
        return self.emulator.normalise_request_json(data)

    def parse(self, data):
        project = data.get("project") or self.DEFAULT_PROJECT_NAME
        model = data.get("model")

        if project not in self.project_store:
            projects = os.listdir(self.config['path'])
            if project not in projects:
                raise InvalidProjectError("No project found with name '{}'.".format(project))
            else:
                try:
                    self.project_store[project] = Project(self.config, self.component_builder, project)
                except Exception as e:
                    raise InvalidProjectError("Unable to load project '{}'. Error: {}".format(project, e))

        response, used_model = self.project_store[project].parse(data['text'], data.get('time', None), model)

        if self.responses:
            self.responses.info(user_input=response, project=project, model=used_model)
        return self.format_response(response)

    def format_response(self, data):
        return self.emulator.normalise_response_json(data)

    def get_status(self):
        # This will only count the trainings started from this process, if run in multi worker mode, there might
        # be other trainings run in different processes we don't know about.

        return {
            "available_projects": {name: project.as_dict() for name, project in self.project_store.items()}
        }

    def start_train_process(self, data, config_values):
        # type: (Text, Dict[Text, Any]) -> Deferred
        """Start a model training."""

        if PY3:
            f = tempfile.NamedTemporaryFile("w+", suffix="_training_data", delete=False, encoding="utf-8")
            f.write(data)
        else:
            f = tempfile.NamedTemporaryFile("w+", suffix="_training_data", delete=False)
            f.write(data.encode("utf-8"))
        f.close()
        # TODO: fix config handling
        _config = self.config.as_dict()
        for key, val in config_values.items():
            _config[key] = val
        _config["data"] = f.name
        train_config = RasaNLUConfig(cmdline_args=_config)

        project = _config.get("name")
        if not project:
            raise InvalidProjectError("Missing project name to train")
        elif project in self.project_store:
            if self.project_store[project].status == 1:
                raise AlreadyTrainingError
            else:
                self.project_store[project].status = 1
        elif project not in self.project_store:
            self.project_store[project] = Project(self.config, self.component_builder, project)
            self.project_store[project].status = 1

        def training_callback(model_path):
            model_dir = os.path.basename(os.path.normpath(model_path))
            self.project_store[project].update(model_dir)
            return model_dir

        logger.info("New training queued")

        result = self.pool.submit(do_train_in_worker, train_config)
        result = deferred_from_future(result)
        result.addCallback(training_callback)

        return result<|MERGE_RESOLUTION|>--- conflicted
+++ resolved
@@ -4,12 +4,7 @@
 from __future__ import unicode_literals
 
 import datetime
-<<<<<<< HEAD
-import json
-=======
-import glob
 import io
->>>>>>> cf5c9bbb
 import logging
 import os
 import tempfile
