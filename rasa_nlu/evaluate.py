--- conflicted
+++ resolved
@@ -401,28 +401,22 @@
         merged_predictions = substitute_labels(
             merged_predictions, "O", "no_entity")
         logger.info("Evaluation for entity extractor: {} ".format(extractor))
-<<<<<<< HEAD
-        report, precision, f1, accuracy = get_evaluation_metrics(
-            merged_targets, merged_predictions)
-        log_evaluation_table(report, precision, f1, accuracy)
-=======
         if report_folder:
             report, precision, f1, accuracy = get_evaluation_metrics(
-                    merged_targets, merged_predictions, output_dict=True)
+                merged_targets, merged_predictions, output_dict=True)
 
             report_filename = extractor + "_report.json"
             extractor_report = os.path.join(report_folder, report_filename)
 
             save_json(report, extractor_report)
-            logger.info("Classification report for {} saved to {}."
-                        .format(extractor, extractor_report))
+            logger.info("Classification report for '{}' saved to '{}'."
+                        "".format(extractor, extractor_report))
 
         else:
             report, precision, f1, accuracy = get_evaluation_metrics(
-                    merged_targets, merged_predictions)
+                merged_targets, merged_predictions)
             log_evaluation_table(report, precision, f1, accuracy)
 
->>>>>>> 05407a27
         result[extractor] = {
             "report": report,
             "precision": precision,
