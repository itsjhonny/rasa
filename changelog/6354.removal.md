Specifying the parameters `force` and `save_to_default_model_directory` as part of the
JSON payload when training a model using `POST /model/train` is now deprecated.
Please use the query parameters `force_training` and `save_to_default_model_directory`
<<<<<<< HEAD
instead. See the [API documentation](./pages/http-api) for more information.
=======
instead. See the [API documentation](/pages/http-api) for more information.
>>>>>>> 2bafa80d
<|MERGE_RESOLUTION|>--- conflicted
+++ resolved
@@ -1,8 +1,4 @@
 Specifying the parameters `force` and `save_to_default_model_directory` as part of the
 JSON payload when training a model using `POST /model/train` is now deprecated.
 Please use the query parameters `force_training` and `save_to_default_model_directory`
-<<<<<<< HEAD
-instead. See the [API documentation](./pages/http-api) for more information.
-=======
-instead. See the [API documentation](/pages/http-api) for more information.
->>>>>>> 2bafa80d
+instead. See the [API documentation](/pages/http-api) for more information.