--- conflicted
+++ resolved
@@ -14,7 +14,7 @@
 
 # noinspection PyProtectedMember
 def add_subparser(
-        subparsers: argparse._SubParsersAction, parents: List[argparse.ArgumentParser]
+    subparsers: argparse._SubParsersAction, parents: List[argparse.ArgumentParser]
 ):
     data_parser = subparsers.add_parser(
         "data",
@@ -33,16 +33,9 @@
     _add_data_clean_parsers(data_subparsers, parents)
 
 
-<<<<<<< HEAD
 def _add_data_convert_parsers(data_subparsers, parents: List[argparse.ArgumentParser]):
     import rasa.nlu.convert as convert
 
-=======
-def _add_data_convert_parsers(
-        data_subparsers, parents: List[argparse.ArgumentParser]
-):
-    import rasa.nlu.convert as convert
->>>>>>> 32247b3f
     convert_parser = data_subparsers.add_parser(
         "convert",
         formatter_class=argparse.ArgumentDefaultsHelpFormatter,
@@ -63,13 +56,7 @@
     arguments.set_convert_arguments(convert_nlu_parser)
 
 
-<<<<<<< HEAD
 def _add_data_split_parsers(data_subparsers, parents: List[argparse.ArgumentParser]):
-=======
-def _add_data_split_parsers(
-        data_subparsers, parents: List[argparse.ArgumentParser]
-):
->>>>>>> 32247b3f
     split_parser = data_subparsers.add_parser(
         "split",
         formatter_class=argparse.ArgumentDefaultsHelpFormatter,
@@ -84,37 +71,26 @@
         parents=parents,
         formatter_class=argparse.ArgumentDefaultsHelpFormatter,
         help="Performs a split of your NLU data into training and test data "
-             "according to the specified percentages.",
+        "according to the specified percentages.",
     )
     nlu_split_parser.set_defaults(func=split_nlu_data)
 
     arguments.set_split_arguments(nlu_split_parser)
 
 
-<<<<<<< HEAD
 def _add_data_validate_parsers(data_subparsers, parents: List[argparse.ArgumentParser]):
-=======
-def _add_data_validate_parsers(
-        data_subparsers, parents: List[argparse.ArgumentParser]
-):
->>>>>>> 32247b3f
     validate_parser = data_subparsers.add_parser(
         "validate",
         formatter_class=argparse.ArgumentDefaultsHelpFormatter,
         parents=parents,
         help="Validates domain and data files to check for possible mistakes.",
     )
-<<<<<<< HEAD
     validate_parser.add_argument(
         "--max-history",
         type=int,
         default=None,
         help="Assume this max_history setting for story structure validation.",
     )
-=======
-    validate_parser.add_argument("--max-history", type=int, default=None,
-                                 help="Assume this max_history setting for story structure validation.")
->>>>>>> 32247b3f
     validate_parser.set_defaults(func=validate_files)
     arguments.set_validator_arguments(validate_parser)
 
@@ -125,7 +101,6 @@
         parents=parents,
         help="Checks for inconsistencies in the story files.",
     )
-<<<<<<< HEAD
     story_structure_parser.add_argument(
         "--max-history",
         type=int,
@@ -137,23 +112,11 @@
         default=False,
         help="Ask how conflicts should be fixed",
     )
-=======
-    story_structure_parser.add_argument("--max-history", type=int,
-                                        help="Assume this max_history setting for validation.")
-    story_structure_parser.add_argument("--prompt", action="store_true", default=False,
-                                        help="Ask how conflicts should be fixed")
->>>>>>> 32247b3f
     story_structure_parser.set_defaults(func=validate_stories)
     arguments.set_validator_arguments(story_structure_parser)
 
 
-<<<<<<< HEAD
 def _add_data_clean_parsers(data_subparsers, parents: List[argparse.ArgumentParser]):
-=======
-def _add_data_clean_parsers(
-    data_subparsers, parents: List[argparse.ArgumentParser]
-):
->>>>>>> 32247b3f
 
     clean_parser = data_subparsers.add_parser(
         "clean",
@@ -200,7 +163,6 @@
 
     everything_is_alright = validator.verify_all(not args.fail_on_warnings)
     if not args.max_history:
-<<<<<<< HEAD
         logger.info(
             "Will not test for inconsistencies in stories since "
             "you did not provide --max-history."
@@ -211,15 +173,6 @@
         everything_is_alright = validator.verify_story_structure(
             not args.fail_on_warnings, max_history=args.max_history
         )
-=======
-        logger.info("Will not test for inconsistencies in stories since "
-                    "you did not provide --max-history.")
-    if everything_is_alright and args.max_history:
-        # Only run story structure validation if everything else is fine
-        # since this might take a while
-        everything_is_alright = validator.verify_story_structure(not args.fail_on_warnings,
-                                                                 max_history=args.max_history)
->>>>>>> 32247b3f
     sys.exit(0) if everything_is_alright else sys.exit(1)
 
 
@@ -239,11 +192,23 @@
         domain_path=args.domain, training_data_paths=args.data
     )
 
-<<<<<<< HEAD
+    # This loads the stories and thus fills `STORY_NAME_TALLY` (see next code block)
     validator = loop.run_until_complete(Validator.from_importer(file_importer))
 
     # First check for duplicate story names
-    story_names_unique = validator.verify_story_names(not args.fail_on_warnings)
+    from rasa.core.training.structures import (
+        STORY_NAME_TALLY,
+    )  # ToDo: Avoid global variable
+
+    duplicate_story_names = {
+        name: count for (name, count) in STORY_NAME_TALLY.items() if count > 1
+    }
+    story_names_unique = len(duplicate_story_names) == 0
+    if not story_names_unique:
+        msg = "Found duplicate story names:\n"
+        for (name, count) in duplicate_story_names.items():
+            msg += f"  '{name}' appears {count}x\n"
+        logger.error(msg)
 
     # If names are unique, look for inconsistencies
     everything_is_alright = (
@@ -253,27 +218,6 @@
         if story_names_unique
         else False
     )
-=======
-    # This loads the stories and thus fills `STORY_NAME_TALLY` (see next code block)
-    validator = loop.run_until_complete(Validator.from_importer(file_importer))
-
-    # First check for duplicate story names
-    from rasa.core.training.structures import STORY_NAME_TALLY  # ToDo: Avoid global variable
-    duplicate_story_names = {name: count for (name, count) in STORY_NAME_TALLY.items() if count > 1}
-    story_names_unique = len(duplicate_story_names) == 0
-    if not story_names_unique:
-        msg = "Found duplicate story names:\n"
-        for (name, count) in duplicate_story_names.items():
-            msg += f"  '{name}' appears {count}x\n"
-        logger.error(msg)
-
-    # If names are unique, look for inconsistencies
-    everything_is_alright = validator.verify_story_structure(
-        not args.fail_on_warnings,
-        max_history=args.max_history,
-        prompt=args.prompt
-    ) if story_names_unique else False
->>>>>>> 32247b3f
 
     sys.exit(0) if everything_is_alright else sys.exit(1)
 
@@ -284,21 +228,12 @@
 
     # ToDo: Make this work with multiple story files
 
-<<<<<<< HEAD
     # from rasa.importers.rasa import RasaFileImporter
     #
     # loop = asyncio.get_event_loop()
     # file_importer = RasaFileImporter(
     #     domain_path=args.domain, training_data_paths=args.data
     # )
-=======
-    from rasa.importers.rasa import RasaFileImporter
-
-    loop = asyncio.get_event_loop()
-    file_importer = RasaFileImporter(
-        domain_path=args.domain, training_data_paths=args.data
-    )
->>>>>>> 32247b3f
 
     import shutil
 
@@ -310,14 +245,9 @@
 
         shutil.copy2(file_name, file_name + ".bak")
 
-<<<<<<< HEAD
         with open(file_name, "r") as in_file, open(
             file_name + ".new", "w+"
         ) as out_file:
-=======
-        with open(file_name, "r") as in_file, \
-                open(file_name + ".new", "w+") as out_file:
->>>>>>> 32247b3f
             for line in in_file:
                 line = line.rstrip()
                 if line.startswith("## "):
