--- conflicted
+++ resolved
@@ -497,7 +497,6 @@
             intent_prefix = f"{self.intent_name}: " if self.intent_name else ""
             return f"{intent_prefix}{text_with_entities}"
 
-<<<<<<< HEAD
         if self.intent_name and not self.use_text_for_featurization:
             return f"{self.intent_name or ''}{self._entity_string()}"
 
@@ -506,19 +505,6 @@
 
         # UserUttered is empty
         return ""
-=======
-            parse_string = f"{self.intent.get(INTENT_NAME_KEY, '')}{ent_string}"
-
-            if e2e:
-                message = md_format_message(
-                    self.text, self.intent.get(INTENT_NAME_KEY), self.entities
-                )
-                return f"{self.intent.get(INTENT_NAME_KEY)}: {message}"
-
-            return parse_string
-
-        return self.text
->>>>>>> fa7567d9
 
     def apply_to(self, tracker: "DialogueStateTracker") -> None:
         tracker.latest_message = self
