--- conflicted
+++ resolved
@@ -690,7 +690,6 @@
         ]
         return not any([len(lst) > 0 for lst in lists_to_check])
 
-<<<<<<< HEAD
     def divide_into_chunks(self, num_chunks: int) -> List["TrainingDataChunk"]:
         """Divides the training data into smaller chunks.
 
@@ -738,6 +737,10 @@
             )
         )
         return all_chunks
+
+    def has_e2e_examples(self):
+        """Checks if there are any training examples from e2e stories."""
+        return any(message.is_e2e_message() for message in self.training_examples)
 
 
 class TrainingDataChunk(TrainingData):
@@ -942,11 +945,6 @@
             attribute,
             origin,
         )
-=======
-    def has_e2e_examples(self):
-        """Checks if there are any training examples from e2e stories."""
-        return any(message.is_e2e_message() for message in self.training_examples)
->>>>>>> da7f5e56
 
 
 def list_to_str(lst: List[Text], delim: Text = ", ", quote: Text = "'") -> Text:
