--- conflicted
+++ resolved
@@ -7,7 +7,6 @@
 from rasa.constants import DEFAULT_REQUEST_TIMEOUT
 
 
-<<<<<<< HEAD
 def default_arg(request: Request,
                 key: Text,
                 default: Any = None) -> Optional[Any]:
@@ -24,11 +23,6 @@
 
 def read_endpoint_config(filename: Text,
                          endpoint_type: Text) -> Optional['EndpointConfig']:
-=======
-def read_endpoint_config(
-    filename: Text, endpoint_type: Text
-) -> Optional["EndpointConfig"]:
->>>>>>> 5749b841
     """Read an endpoint configuration file from disk and extract one
 
     config. """
