import copy
import json
import logging
from typing import List, Text, Optional, Dict, Any, TYPE_CHECKING
import random

import aiohttp

import rasa.core
from rasa.shared.core import events
from rasa.core.constants import DEFAULT_REQUEST_TIMEOUT, RESPOND_PREFIX
from rasa.nlu.constants import (
    RESPONSE_SELECTOR_DEFAULT_INTENT,
    RESPONSE_SELECTOR_PROPERTY_NAME,
    RESPONSE_SELECTOR_RESPONSES_KEY,
    RESPONSE_SELECTOR_PREDICTION_KEY,
    INTENT_RANKING_KEY,
)
from rasa.shared.constants import DOCS_BASE_URL, DEFAULT_NLU_FALLBACK_INTENT_NAME
from rasa.shared.core.constants import (
    USER_INTENT_OUT_OF_SCOPE,
    ACTION_LISTEN_NAME,
    ACTION_RESTART_NAME,
    ACTION_SESSION_START_NAME,
    ACTION_DEFAULT_FALLBACK_NAME,
    ACTION_DEACTIVATE_FORM_NAME,
    ACTION_REVERT_FALLBACK_EVENTS_NAME,
    ACTION_DEFAULT_ASK_AFFIRMATION_NAME,
    ACTION_DEFAULT_ASK_REPHRASE_NAME,
    ACTION_BACK_NAME,
    REQUESTED_SLOT,
    UTTER_PREFIX,
)
from rasa.shared.nlu.constants import INTENT_RESPONSE_KEY, INTENT_NAME_KEY
from rasa.shared.core.events import (
    UserUtteranceReverted,
    UserUttered,
    ActionExecuted,
    Event,
    BotUttered,
    SlotSet,
    ActiveLoop,
    Restarted,
    SessionStarted,
)
from rasa.utils.endpoints import EndpointConfig, ClientResponseError
from rasa.shared.core.domain import Domain

<<<<<<< HEAD
if TYPE_CHECKING:
    from rasa.core.trackers import DialogueStateTracker
    from rasa.core.domain import Domain
=======
if typing.TYPE_CHECKING:
    from rasa.shared.core.trackers import DialogueStateTracker
>>>>>>> 0c5cde9e
    from rasa.core.nlg import NaturalLanguageGenerator
    from rasa.core.channels.channel import OutputChannel

logger = logging.getLogger(__name__)


def default_actions(action_endpoint: Optional[EndpointConfig] = None) -> List["Action"]:
    """List default actions."""
    from rasa.core.actions.two_stage_fallback import TwoStageFallbackAction

    return [
        ActionListen(),
        ActionRestart(),
        ActionSessionStart(),
        ActionDefaultFallback(),
        ActionDeactivateForm(),
        ActionRevertFallbackEvents(),
        ActionDefaultAskAffirmation(),
        ActionDefaultAskRephrase(),
        TwoStageFallbackAction(action_endpoint),
        ActionBack(),
    ]


def action_for_index(
    index: int, domain: Domain, action_endpoint: Optional[EndpointConfig]
) -> "Action":
    """Get an action based on its index in the list of available actions.

    Args:
        index: The index of the action. This is usually used by `Policy`s as they
            predict the action index instead of the name.
        domain: The `Domain` of the current model. The domain contains the actions
            provided by the user + the default actions.
        action_endpoint: Can be used to run `custom_actions`
            (e.g. using the `rasa-sdk`).

    Returns:
        The instantiated `Action` or `None` if no `Action` was found for the given
        index.
    """
    if domain.num_actions <= index or index < 0:
        raise IndexError(
            f"Cannot access action at index {index}. "
            f"Domain has {domain.num_actions} actions."
        )

    return action_for_name(domain.action_names[index], domain, action_endpoint)


def action_for_name(
    action_name: Text, domain: Domain, action_endpoint: Optional[EndpointConfig]
) -> "Action":
    """Create an `Action` object based on the name of the `Action`.

    Args:
        action_name: The name of the `Action`.
        domain: The `Domain` of the current model. The domain contains the actions
            provided by the user + the default actions.
        action_endpoint: Can be used to run `custom_actions`
            (e.g. using the `rasa-sdk`).

    Returns:
        The instantiated `Action` or `None` if no `Action` was found for the given
        index.
    """

    if action_name not in domain.action_names:
        domain.raise_action_not_found_exception(action_name)

    should_use_form_action = (
        action_name in domain.form_names and domain.slot_mapping_for_form(action_name)
    )

    return action_from_name(
        action_name,
        action_endpoint,
        domain.user_actions_and_forms,
        should_use_form_action,
    )


def action_from_name(
    name: Text,
    action_endpoint: Optional[EndpointConfig],
    user_actions: List[Text],
    should_use_form_action: bool = False,
) -> "Action":
    """Return an action instance for the name."""

    defaults = {a.name(): a for a in default_actions(action_endpoint)}

    if name in defaults and name not in user_actions:
        return defaults[name]
    elif name.startswith(UTTER_PREFIX):
        return ActionUtterTemplate(name)
    elif name.startswith(RESPOND_PREFIX):
        return ActionRetrieveResponse(name)
    elif should_use_form_action:
        from rasa.core.actions.forms import FormAction

        return FormAction(name, action_endpoint)
    else:
        return RemoteAction(name, action_endpoint)


def create_bot_utterance(message: Dict[Text, Any]) -> BotUttered:
    """Create BotUttered event from message."""

    bot_message = BotUttered(
        text=message.pop("text", None),
        data={
            "elements": message.pop("elements", None),
            "quick_replies": message.pop("quick_replies", None),
            "buttons": message.pop("buttons", None),
            # for legacy / compatibility reasons we need to set the image
            # to be the attachment if there is no other attachment (the
            # `.get` is intentional - no `pop` as we still need the image`
            # property to set it in the following line)
            "attachment": message.pop("attachment", None) or message.get("image", None),
            "image": message.pop("image", None),
            "custom": message.pop("custom", None),
        },
        metadata=message,
    )

    return bot_message


class Action:
    """Next action to be taken in response to a dialogue state."""

    def name(self) -> Text:
        """Unique identifier of this simple action."""

        raise NotImplementedError

    async def run(
        self,
        output_channel: "OutputChannel",
        nlg: "NaturalLanguageGenerator",
        tracker: "DialogueStateTracker",
        domain: "Domain",
    ) -> List[Event]:
        """
        Execute the side effects of this action.

        Args:
            nlg: which ``nlg`` to use for response generation
            output_channel: ``output_channel`` to which to send the resulting message.
            tracker (DialogueStateTracker): the state tracker for the current
                user. You can access slot values using
                ``tracker.get_slot(slot_name)`` and the most recent user
                message is ``tracker.latest_message.text``.
            domain (Domain): the bot's domain
            metadata: dictionary that can be sent to action server with custom
            data.
        Returns:
            List[Event]: A list of :class:`rasa.core.events.Event` instances
        """

        raise NotImplementedError

    def __str__(self) -> Text:
        return "Action('{}')".format(self.name())


class ActionRetrieveResponse(Action):
    """An action which queries the Response Selector for the appropriate response."""

    def __init__(self, name: Text, silent_fail: Optional[bool] = False):
        self.action_name = name
        self.silent_fail = silent_fail

    def intent_name_from_action(self) -> Text:
        return self.action_name.split(RESPOND_PREFIX)[1]

    async def run(
        self,
        output_channel: "OutputChannel",
        nlg: "NaturalLanguageGenerator",
        tracker: "DialogueStateTracker",
        domain: "Domain",
    ):
        """Query the appropriate response and create a bot utterance with that."""

        response_selector_properties = tracker.latest_message.parse_data[
            RESPONSE_SELECTOR_PROPERTY_NAME
        ]

        if self.intent_name_from_action() in response_selector_properties:
            query_key = self.intent_name_from_action()
        elif RESPONSE_SELECTOR_DEFAULT_INTENT in response_selector_properties:
            query_key = RESPONSE_SELECTOR_DEFAULT_INTENT
        else:
            if not self.silent_fail:
                logger.error(
                    "Couldn't create message for response action '{}'."
                    "".format(self.action_name)
                )
            return []

        logger.debug(f"Picking response from selector of type {query_key}")
        selected = response_selector_properties[query_key]
        possible_messages = selected[RESPONSE_SELECTOR_PREDICTION_KEY][
            RESPONSE_SELECTOR_RESPONSES_KEY
        ]

        # Pick a random message from list of candidate messages.
        # This should ideally be done by the NLG class but that's not
        # possible until the domain has all the response templates of the response selector.
        picked_message_idx = random.randint(0, len(possible_messages) - 1)
        picked_message = copy.deepcopy(possible_messages[picked_message_idx])

        picked_message["template_name"] = selected[RESPONSE_SELECTOR_PREDICTION_KEY][
            INTENT_RESPONSE_KEY
        ]

        return [create_bot_utterance(picked_message)]

    def name(self) -> Text:
        return self.action_name

    def __str__(self) -> Text:
        return "ActionRetrieveResponse('{}')".format(self.name())


class ActionUtterTemplate(Action):
    """An action which only effect is to utter a template when it is run.

    Both, name and utter template, need to be specified using
    the `name` method."""

    def __init__(self, name: Text, silent_fail: Optional[bool] = False):
        self.template_name = name
        self.silent_fail = silent_fail

    async def run(
        self,
        output_channel: "OutputChannel",
        nlg: "NaturalLanguageGenerator",
        tracker: "DialogueStateTracker",
        domain: "Domain",
    ) -> List[Event]:
        """Simple run implementation uttering a (hopefully defined) template."""

        message = await nlg.generate(self.template_name, tracker, output_channel.name())
        if message is None:
            if not self.silent_fail:
                logger.error(
                    "Couldn't create message for response '{}'."
                    "".format(self.template_name)
                )
            return []
        message["template_name"] = self.template_name

        return [create_bot_utterance(message)]

    def name(self) -> Text:
        return self.template_name

    def __str__(self) -> Text:
        return "ActionUtterTemplate('{}')".format(self.name())


class ActionBack(ActionUtterTemplate):
    """Revert the tracker state by two user utterances."""

    def name(self) -> Text:
        return ACTION_BACK_NAME

    def __init__(self) -> None:
        super().__init__("utter_back", silent_fail=True)

    async def run(
        self,
        output_channel: "OutputChannel",
        nlg: "NaturalLanguageGenerator",
        tracker: "DialogueStateTracker",
        domain: "Domain",
    ) -> List[Event]:
        # only utter the response if it is available
        evts = await super().run(output_channel, nlg, tracker, domain)

        return evts + [UserUtteranceReverted(), UserUtteranceReverted()]


class ActionListen(Action):
    """The first action in any turn - bot waits for a user message.

    The bot should stop taking further actions and wait for the user to say
    something."""

    def name(self) -> Text:
        return ACTION_LISTEN_NAME

    async def run(
        self,
        output_channel: "OutputChannel",
        nlg: "NaturalLanguageGenerator",
        tracker: "DialogueStateTracker",
        domain: "Domain",
    ) -> List[Event]:
        return []


class ActionRestart(ActionUtterTemplate):
    """Resets the tracker to its initial state.

    Utters the restart response if available."""

    def name(self) -> Text:
        return ACTION_RESTART_NAME

    def __init__(self) -> None:
        super().__init__("utter_restart", silent_fail=True)

    async def run(
        self,
        output_channel: "OutputChannel",
        nlg: "NaturalLanguageGenerator",
        tracker: "DialogueStateTracker",
        domain: "Domain",
    ) -> List[Event]:
        # only utter the response if it is available
        evts = await super().run(output_channel, nlg, tracker, domain)

        return evts + [Restarted()]


class ActionSessionStart(Action):
    """Applies a conversation session start.

    Takes all `SlotSet` events from the previous session and applies them to the new
    session.
    """

    # Optional arbitrary metadata that can be passed to the SessionStarted event.
    metadata: Optional[Dict[Text, Any]] = None

    def name(self) -> Text:
        return ACTION_SESSION_START_NAME

    @staticmethod
    def _slot_set_events_from_tracker(
        tracker: "DialogueStateTracker",
    ) -> List["SlotSet"]:
        """Fetch SlotSet events from tracker and carry over key, value and metadata."""

        return [
            SlotSet(key=event.key, value=event.value, metadata=event.metadata)
            for event in tracker.applied_events()
            if isinstance(event, SlotSet)
        ]

    async def run(
        self,
        output_channel: "OutputChannel",
        nlg: "NaturalLanguageGenerator",
        tracker: "DialogueStateTracker",
        domain: "Domain",
    ) -> List[Event]:
        _events = [SessionStarted(metadata=self.metadata)]

        if domain.session_config.carry_over_slots:
            _events.extend(self._slot_set_events_from_tracker(tracker))

        _events.append(ActionExecuted(ACTION_LISTEN_NAME))

        return _events


class ActionDefaultFallback(ActionUtterTemplate):
    """Executes the fallback action and goes back to the previous state
    of the dialogue"""

    def name(self) -> Text:
        return ACTION_DEFAULT_FALLBACK_NAME

    def __init__(self) -> None:
        super().__init__("utter_default", silent_fail=True)

    async def run(
        self,
        output_channel: "OutputChannel",
        nlg: "NaturalLanguageGenerator",
        tracker: "DialogueStateTracker",
        domain: "Domain",
    ) -> List[Event]:
        # only utter the response if it is available
        evts = await super().run(output_channel, nlg, tracker, domain)

        return evts + [UserUtteranceReverted()]


class ActionDeactivateForm(Action):
    """Deactivates a form"""

    def name(self) -> Text:
        return ACTION_DEACTIVATE_FORM_NAME

    async def run(
        self,
        output_channel: "OutputChannel",
        nlg: "NaturalLanguageGenerator",
        tracker: "DialogueStateTracker",
        domain: "Domain",
    ) -> List[Event]:
        return [ActiveLoop(None), SlotSet(REQUESTED_SLOT, None)]


class RemoteAction(Action):
    def __init__(self, name: Text, action_endpoint: Optional[EndpointConfig]) -> None:

        self._name = name
        self.action_endpoint = action_endpoint

    def _action_call_format(
        self, tracker: "DialogueStateTracker", domain: "Domain"
    ) -> Dict[Text, Any]:
        """Create the request json send to the action server."""
        from rasa.shared.core.trackers import EventVerbosity

        tracker_state = tracker.current_state(EventVerbosity.ALL)

        return {
            "next_action": self._name,
            "sender_id": tracker.sender_id,
            "tracker": tracker_state,
            "domain": domain.as_dict(),
            "version": rasa.__version__,
        }

    @staticmethod
    def action_response_format_spec() -> Dict[Text, Any]:
        """Expected response schema for an Action endpoint.

        Used for validation of the response returned from the
        Action endpoint."""
        return {
            "type": "object",
            "properties": {
                "events": {
                    "type": "array",
                    "items": {
                        "type": "object",
                        "properties": {"event": {"type": "string"}},
                    },
                },
                "responses": {"type": "array", "items": {"type": "object"}},
            },
        }

    def _validate_action_result(self, result: Dict[Text, Any]) -> bool:
        from jsonschema import validate
        from jsonschema import ValidationError

        try:
            validate(result, self.action_response_format_spec())
            return True
        except ValidationError as e:
            e.message += (
                ". Failed to validate Action server response from API, "
                "make sure your response from the Action endpoint is valid. "
                "For more information about the format visit "
                "{}/core/actions/".format(DOCS_BASE_URL)
            )
            raise e

    @staticmethod
    async def _utter_responses(
        responses: List[Dict[Text, Any]],
        output_channel: "OutputChannel",
        nlg: "NaturalLanguageGenerator",
        tracker: "DialogueStateTracker",
    ) -> List[BotUttered]:
        """Use the responses generated by the action endpoint and utter them."""

        bot_messages = []
        for response in responses:
            template = response.pop("template", None)
            if template:
                draft = await nlg.generate(
                    template, tracker, output_channel.name(), **response
                )
                if not draft:
                    continue
                draft["template_name"] = template
            else:
                draft = {}

            buttons = response.pop("buttons", []) or []
            if buttons:
                draft.setdefault("buttons", [])
                draft["buttons"].extend(buttons)

            # Avoid overwriting `draft` values with empty values
            response = {k: v for k, v in response.items() if v}
            draft.update(response)
            bot_messages.append(create_bot_utterance(draft))

        return bot_messages

    async def run(
        self,
        output_channel: "OutputChannel",
        nlg: "NaturalLanguageGenerator",
        tracker: "DialogueStateTracker",
        domain: "Domain",
    ) -> List[Event]:
        json_body = self._action_call_format(tracker, domain)
        if not self.action_endpoint:
            logger.error(
                "The model predicted the custom action '{}', "
                "but you didn't configure an endpoint to "
                "run this custom action. Please take a look at "
                "the docs and set an endpoint configuration via the "
                "--endpoints flag. "
                "{}/core/actions"
                "".format(self.name(), DOCS_BASE_URL)
            )
            raise Exception("Failed to execute custom action.")

        try:
            logger.debug(
                "Calling action endpoint to run action '{}'.".format(self.name())
            )
            response = await self.action_endpoint.request(
                json=json_body, method="post", timeout=DEFAULT_REQUEST_TIMEOUT
            )

            self._validate_action_result(response)

            events_json = response.get("events", [])
            responses = response.get("responses", [])
            bot_messages = await self._utter_responses(
                responses, output_channel, nlg, tracker
            )

            evts = events.deserialise_events(events_json)
            return bot_messages + evts

        except ClientResponseError as e:
            if e.status == 400:
                response_data = json.loads(e.text)
                exception = ActionExecutionRejection(
                    response_data["action_name"], response_data.get("error")
                )
                logger.error(exception.message)
                raise exception
            else:
                raise Exception("Failed to execute custom action.") from e

        except aiohttp.ClientConnectionError as e:
            logger.error(
                "Failed to run custom action '{}'. Couldn't connect "
                "to the server at '{}'. Is the server running? "
                "Error: {}".format(self.name(), self.action_endpoint.url, e)
            )
            raise Exception("Failed to execute custom action.")

        except aiohttp.ClientError as e:
            # not all errors have a status attribute, but
            # helpful to log if they got it

            # noinspection PyUnresolvedReferences
            status = getattr(e, "status", None)
            logger.error(
                "Failed to run custom action '{}'. Action server "
                "responded with a non 200 status code of {}. "
                "Make sure your action server properly runs actions "
                "and returns a 200 once the action is executed. "
                "Error: {}".format(self.name(), status, e)
            )
            raise Exception("Failed to execute custom action.")

    def name(self) -> Text:
        return self._name


class ActionExecutionRejection(Exception):
    """Raising this exception will allow other policies
        to predict a different action"""

    def __init__(self, action_name: Text, message: Optional[Text] = None) -> None:
        self.action_name = action_name
        self.message = message or "Custom action '{}' rejected to run".format(
            action_name
        )

    def __str__(self) -> Text:
        return self.message


class ActionRevertFallbackEvents(Action):
    """Reverts events which were done during the `TwoStageFallbackPolicy`.

       This reverts user messages and bot utterances done during a fallback
       of the `TwoStageFallbackPolicy`. By doing so it is not necessary to
       write custom stories for the different paths, but only of the happy
       path.
    """

    def name(self) -> Text:
        return ACTION_REVERT_FALLBACK_EVENTS_NAME

    async def run(
        self,
        output_channel: "OutputChannel",
        nlg: "NaturalLanguageGenerator",
        tracker: "DialogueStateTracker",
        domain: "Domain",
    ) -> List[Event]:
        from rasa.core.policies.two_stage_fallback import has_user_rephrased

        # User rephrased
        if has_user_rephrased(tracker):
            return _revert_successful_rephrasing(tracker)
        # User affirmed
        elif has_user_affirmed(tracker):
            return _revert_affirmation_events(tracker)
        else:
            return []


def has_user_affirmed(tracker: "DialogueStateTracker") -> bool:
    return tracker.last_executed_action_has(ACTION_DEFAULT_ASK_AFFIRMATION_NAME)


def _revert_affirmation_events(tracker: "DialogueStateTracker") -> List[Event]:
    revert_events = _revert_single_affirmation_events()

    last_user_event = tracker.get_last_event_for(UserUttered)
    last_user_event = copy.deepcopy(last_user_event)
    last_user_event.parse_data["intent"]["confidence"] = 1.0

    # User affirms the rephrased intent
    rephrased_intent = tracker.last_executed_action_has(
        name=ACTION_DEFAULT_ASK_REPHRASE_NAME, skip=1
    )
    if rephrased_intent:
        revert_events += _revert_rephrasing_events()

    return revert_events + [last_user_event]


def _revert_single_affirmation_events() -> List[Event]:
    return [
        UserUtteranceReverted(),  # revert affirmation and request
        # revert original intent (has to be re-added later)
        UserUtteranceReverted(),
        # add action listen intent
        ActionExecuted(action_name=ACTION_LISTEN_NAME),
    ]


def _revert_successful_rephrasing(tracker) -> List[Event]:
    last_user_event = tracker.get_last_event_for(UserUttered)
    last_user_event = copy.deepcopy(last_user_event)
    return _revert_rephrasing_events() + [last_user_event]


def _revert_rephrasing_events() -> List[Event]:
    return [
        UserUtteranceReverted(),  # remove rephrasing
        # remove feedback and rephrase request
        UserUtteranceReverted(),
        # remove affirmation request and false intent
        UserUtteranceReverted(),
        # replace action with action listen
        ActionExecuted(action_name=ACTION_LISTEN_NAME),
    ]


class ActionDefaultAskAffirmation(Action):
    """Default implementation which asks the user to affirm his intent.

       It is suggested to overwrite this default action with a custom action
       to have more meaningful prompts for the affirmations. E.g. have a
       description of the intent instead of its identifier name.
    """

    def name(self) -> Text:
        return ACTION_DEFAULT_ASK_AFFIRMATION_NAME

    async def run(
        self,
        output_channel: "OutputChannel",
        nlg: "NaturalLanguageGenerator",
        tracker: "DialogueStateTracker",
        domain: "Domain",
    ) -> List[Event]:
        intent_to_affirm = tracker.latest_message.intent.get(INTENT_NAME_KEY)

        intent_ranking = tracker.latest_message.intent.get(INTENT_RANKING_KEY, [])
        if (
            intent_to_affirm == DEFAULT_NLU_FALLBACK_INTENT_NAME
            and len(intent_ranking) > 1
        ):
            intent_to_affirm = intent_ranking[1][INTENT_NAME_KEY]

        affirmation_message = f"Did you mean '{intent_to_affirm}'?"

        message = {
            "text": affirmation_message,
            "buttons": [
                {"title": "Yes", "payload": f"/{intent_to_affirm}"},
                {"title": "No", "payload": f"/{USER_INTENT_OUT_OF_SCOPE}"},
            ],
            "template_name": self.name(),
        }

        return [create_bot_utterance(message)]


class ActionDefaultAskRephrase(ActionUtterTemplate):
    """Default implementation which asks the user to rephrase his intent."""

    def name(self) -> Text:
        return ACTION_DEFAULT_ASK_REPHRASE_NAME

    def __init__(self) -> None:
        super().__init__("utter_ask_rephrase", silent_fail=True)<|MERGE_RESOLUTION|>--- conflicted
+++ resolved
@@ -46,14 +46,9 @@
 from rasa.utils.endpoints import EndpointConfig, ClientResponseError
 from rasa.shared.core.domain import Domain
 
-<<<<<<< HEAD
+
 if TYPE_CHECKING:
-    from rasa.core.trackers import DialogueStateTracker
-    from rasa.core.domain import Domain
-=======
-if typing.TYPE_CHECKING:
     from rasa.shared.core.trackers import DialogueStateTracker
->>>>>>> 0c5cde9e
     from rasa.core.nlg import NaturalLanguageGenerator
     from rasa.core.channels.channel import OutputChannel
 
@@ -636,7 +631,7 @@
 
 class ActionExecutionRejection(Exception):
     """Raising this exception will allow other policies
-        to predict a different action"""
+    to predict a different action"""
 
     def __init__(self, action_name: Text, message: Optional[Text] = None) -> None:
         self.action_name = action_name
@@ -651,10 +646,10 @@
 class ActionRevertFallbackEvents(Action):
     """Reverts events which were done during the `TwoStageFallbackPolicy`.
 
-       This reverts user messages and bot utterances done during a fallback
-       of the `TwoStageFallbackPolicy`. By doing so it is not necessary to
-       write custom stories for the different paths, but only of the happy
-       path.
+    This reverts user messages and bot utterances done during a fallback
+    of the `TwoStageFallbackPolicy`. By doing so it is not necessary to
+    write custom stories for the different paths, but only of the happy
+    path.
     """
 
     def name(self) -> Text:
@@ -731,9 +726,9 @@
 class ActionDefaultAskAffirmation(Action):
     """Default implementation which asks the user to affirm his intent.
 
-       It is suggested to overwrite this default action with a custom action
-       to have more meaningful prompts for the affirmations. E.g. have a
-       description of the intent instead of its identifier name.
+    It is suggested to overwrite this default action with a custom action
+    to have more meaningful prompts for the affirmations. E.g. have a
+    description of the intent instead of its identifier name.
     """
 
     def name(self) -> Text:
