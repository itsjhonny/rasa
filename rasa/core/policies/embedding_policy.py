import copy
import logging
import os
import pickle

import numpy as np
import tensorflow as tf

from typing import Any, List, Optional, Text, Dict, Tuple, Union

import rasa.utils.io
from rasa.core.domain import Domain
from rasa.core.featurizers import (
    TrackerFeaturizer,
    FullDialogueTrackerFeaturizer,
    LabelTokenizerSingleStateFeaturizer,
    MaxHistoryTrackerFeaturizer,
)
from rasa.core.policies.policy import Policy
from rasa.core.constants import DEFAULT_POLICY_PRIORITY
from rasa.core.trackers import DialogueStateTracker
from rasa.utils import train_utils
from rasa.utils.tensorflow import tf_layers
from rasa.utils.tensorflow.tf_models import RasaModel
from rasa.utils.tensorflow.tf_model_data import RasaModelData, FeatureSignature
from rasa.utils.tensorflow.constants import (
    HIDDEN_LAYERS_SIZES_LABEL,
    TRANSFORMER_SIZE,
    NUM_TRANSFORMER_LAYERS,
    NUM_HEADS,
    POS_ENCODING,
    MAX_SEQ_LENGTH,
    BATCH_SIZES,
    BATCH_STRATEGY,
    EPOCHS,
    RANDOM_SEED,
    RANKING_LENGTH,
    LOSS_TYPE,
    SIMILARITY_TYPE,
    NUM_NEG,
    EVAL_NUM_EXAMPLES,
    EVAL_NUM_EPOCHS,
    C_EMB,
    C2,
    SCALE_LOSS,
    USE_MAX_SIM_NEG,
    MU_NEG,
    MU_POS,
    EMBED_DIM,
    HIDDEN_LAYERS_SIZES_DIALOGUE,
    DROPRATE_DIALOGUE,
    DROPRATE_LABEL,
)


<<<<<<< HEAD
=======
# avoid warning println on contrib import - remove for tf 2
from rasa.utils.common import raise_warning

tf.contrib._warning = None
>>>>>>> 504e10c0
logger = logging.getLogger(__name__)


class EmbeddingPolicy(Policy):
    """Transformer Embedding Dialogue Policy (TEDP)

    Transformer version of the REDP used in our paper https://arxiv.org/abs/1811.11707
    """

    SUPPORTS_ONLINE_TRAINING = True

    # default properties (DOC MARKER - don't remove)
    defaults = {
        # nn architecture
        # a list of hidden layers sizes before user embed layer
        # number of hidden layers is equal to the length of this list
        HIDDEN_LAYERS_SIZES_DIALOGUE: [],
        # a list of hidden layers sizes before bot embed layer
        # number of hidden layers is equal to the length of this list
        HIDDEN_LAYERS_SIZES_LABEL: [],
        # number of units in transformer
        TRANSFORMER_SIZE: 128,
        # number of transformer layers
        NUM_TRANSFORMER_LAYERS: 1,
        # type of positional encoding in transformer
        POS_ENCODING: "timing",  # string 'timing' or 'emb'
        # max sequence length if pos_encoding='emb'
        MAX_SEQ_LENGTH: 256,
        # number of attention heads in transformer
        NUM_HEADS: 4,
        # training parameters
        # initial and final batch sizes:
        # batch size will be linearly increased for each epoch
        BATCH_SIZES: [8, 32],
        # how to create batches
        BATCH_STRATEGY: "balanced",  # string 'sequence' or 'balanced'
        # number of epochs
        EPOCHS: 1,
        # set random seed to any int to get reproducible results
        RANDOM_SEED: None,
        # embedding parameters
        # dimension size of embedding vectors
        EMBED_DIM: 20,
        # the type of the similarity
        NUM_NEG: 20,
        # flag if minimize only maximum similarity over incorrect labels
        SIMILARITY_TYPE: "auto",  # string 'auto' or 'cosine' or 'inner'
        # the type of the loss function
        LOSS_TYPE: "softmax",  # string 'softmax' or 'margin'
        # number of top actions to normalize scores for softmax loss_type
        # set to 0 to turn off normalization
        RANKING_LENGTH: 10,
        # how similar the algorithm should try
        # to make embedding vectors for correct labels
        MU_POS: 0.8,  # should be 0.0 < ... < 1.0 for 'cosine'
        # maximum negative similarity for incorrect labels
        MU_NEG: -0.2,  # should be -1.0 < ... < 1.0 for 'cosine'
        # the number of incorrect labels, the algorithm will minimize
        # their similarity to the user input during training
        USE_MAX_SIM_NEG: True,  # flag which loss function to use
        # scale loss inverse proportionally to confidence of correct prediction
        SCALE_LOSS: True,
        # regularization
        # the scale of L2 regularization
        C2: 0.001,
        # the scale of how important is to minimize the maximum similarity
        # between embeddings of different labels
        C_EMB: 0.8,
        # dropout rate for dial nn
        DROPRATE_DIALOGUE: 0.1,
        # dropout rate for bot nn
        DROPRATE_LABEL: 0.0,
        # visualization of accuracy
        # how often calculate validation accuracy
        EVAL_NUM_EPOCHS: 20,  # small values may hurt performance
        # how many examples to use for hold out validation set
        EVAL_NUM_EXAMPLES: 0,  # large values may hurt performance
    }
    # end default properties (DOC MARKER - don't remove)

    @staticmethod
    def _standard_featurizer(max_history: Optional[int] = None) -> TrackerFeaturizer:
        if max_history is None:
            return FullDialogueTrackerFeaturizer(LabelTokenizerSingleStateFeaturizer())
        else:
            return MaxHistoryTrackerFeaturizer(
                LabelTokenizerSingleStateFeaturizer(), max_history=max_history
            )

    def __init__(
        self,
        featurizer: Optional[TrackerFeaturizer] = None,
        priority: int = DEFAULT_POLICY_PRIORITY,
        max_history: Optional[int] = None,
        model: Optional[RasaModel] = None,
        **kwargs: Any,
    ) -> None:
        """Declare instant variables with default values"""

        if not featurizer:
            featurizer = self._standard_featurizer(max_history)

        super().__init__(featurizer, priority)

        self._load_params(**kwargs)

        self.model = model

        self._label_data = None
        self.data_example = None

        self._tf_config = train_utils.load_tf_config(self.config)

    def _load_params(self, **kwargs: Dict[Text, Any]) -> None:
        self.config = copy.deepcopy(self.defaults)
        self.config.update(kwargs)

        self.config = train_utils.update_auto_similarity_type(self.config)

        if self.config[EVAL_NUM_EPOCHS] < 1:
            self.config[EVAL_NUM_EPOCHS] = self.config[EPOCHS]

    # data helpers
    # noinspection PyPep8Naming
    @staticmethod
    def _label_ids_for_Y(data_Y: np.ndarray) -> np.ndarray:
        """Prepare Y data for training: extract label_ids."""

        return data_Y.argmax(axis=-1)

    # noinspection PyPep8Naming
    def _label_features_for_Y(self, label_ids: np.ndarray) -> np.ndarray:
        """Prepare Y data for training: features for label_ids."""

        # full dialogue featurizer is used
        if len(label_ids.shape) == 2:
            return np.stack(
                [
                    np.stack(
                        [
                            self._label_data.get("label_features")[0][label_idx]
                            for label_idx in seq_label_ids
                        ]
                    )
                    for seq_label_ids in label_ids
                ]
            )

        # max history featurizer is used
        return np.stack(
            [
                self._label_data.get("label_features")[0][label_idx]
                for label_idx in label_ids
            ]
        )

    # noinspection PyPep8Naming
    def _create_model_data(
        self, data_X: np.ndarray, data_Y: Optional[np.ndarray] = None
    ) -> RasaModelData:
        """Combine all model related data into RasaModelData."""

        label_ids = np.array([])
        Y = np.array([])

        if data_Y is not None:
            label_ids = self._label_ids_for_Y(data_Y)
            Y = self._label_features_for_Y(label_ids)
            # explicitly add last dimension to label_ids
            # to track correctly dynamic sequences
            label_ids = np.expand_dims(label_ids, -1)

        model_data = RasaModelData(label_key="label_ids")
        model_data.add_features("dialogue_features", [data_X])
        model_data.add_features("label_features", [Y])
        model_data.add_features("label_ids", [label_ids])

        return model_data

    def _create_label_data(self, domain: Domain) -> RasaModelData:
        # encode all label_ids with policies' featurizer
        state_featurizer = self.featurizer.state_featurizer
        all_labels = state_featurizer.create_encoded_all_actions(domain)
        all_labels = all_labels.astype(np.float32)

        label_data = RasaModelData()
        label_data.add_features("label_features", [all_labels])
        return label_data

    # training methods
    def train(
        self,
        training_trackers: List[DialogueStateTracker],
        domain: Domain,
        **kwargs: Any,
    ) -> None:
        """Train the policy on given training trackers."""

        logger.debug("Started training embedding policy.")

        # set numpy random seed
        np.random.seed(self.config[RANDOM_SEED])

        # dealing with training data
        training_data = self.featurize_for_training(training_trackers, domain, **kwargs)

        self._label_data = self._create_label_data(domain)

        # check if number of negatives is less than number of label_ids
        logger.debug(
            f"Check if num_neg {self.config[NUM_NEG]} is smaller "
            f"than number of label_ids {domain.num_actions}, "
            f"else set num_neg to the number of label_ids - 1."
        )
        self.config[NUM_NEG] = min(self.config[NUM_NEG], domain.num_actions - 1)

        # extract actual training data to feed to model
        model_data = self._create_model_data(training_data.X, training_data.y)

        # keep one example for persisting and loading
        self.data_example = {k: [v[:1] for v in vs] for k, vs in model_data.items()}

        self.model = TED(
            model_data.get_signature(),
            self.config,
            isinstance(self.featurizer, MaxHistoryTrackerFeaturizer),
            self._label_data,
        )

        self.model.fit(
            model_data,
            self.config[EPOCHS],
            self.config[BATCH_SIZES],
            self.config[EVAL_NUM_EXAMPLES],
            self.config[EVAL_NUM_EPOCHS],
            batch_strategy=self.config[BATCH_STRATEGY],
            random_seed=self.config[RANDOM_SEED],
        )

    def continue_training(
        self,
        training_trackers: List[DialogueStateTracker],
        domain: Domain,
        **kwargs: Any,
    ) -> None:
        """Continue training an already trained policy."""

        batch_size = kwargs.get("batch_size", 5)
        epochs = kwargs.get("epochs", 50)

        training_data = self._training_data_for_continue_training(
            batch_size, training_trackers, domain
        )

        model_data = self._create_model_data(training_data.X, training_data.y)

        self.model.fit(
            model_data,
            epochs,
            [batch_size],
            self.config[EVAL_NUM_EXAMPLES],
            self.config[EVAL_NUM_EPOCHS],
            batch_strategy=self.config[BATCH_STRATEGY],
            random_seed=self.config[RANDOM_SEED],
        )

    def predict_action_probabilities(
        self, tracker: DialogueStateTracker, domain: Domain
    ) -> List[float]:
        """Predict the next action the bot should take.

        Return the list of probabilities for the next actions.
        """
        if self.model is None:
            return [0.0] * domain.num_actions

        # create model data from tracker
        data_X = self.featurizer.create_X([tracker], domain)
        model_data = self._create_model_data(data_X)

        output = self.model.predict(model_data)

        confidence = output["action_scores"].numpy()
        confidence = confidence[0, -1, :]

        if self.config[LOSS_TYPE] == "softmax" and self.config[RANKING_LENGTH] > 0:
            confidence = train_utils.normalize(confidence, self.config[RANKING_LENGTH])

        return list(confidence)

    def persist(self, path: Text):
        """Persists the policy to a storage."""

<<<<<<< HEAD
        if self.model is None:
=======
        if self.session is None:
            logger.debug(
                "Method `persist(...)` was called "
                "without a trained model present. "
                "Nothing to persist then!"
            )
>>>>>>> 504e10c0
            return

        file_name = "embedding_policy"
        tf_model_file = os.path.join(path, f"{file_name}.tf_model")

        rasa.utils.io.create_directory_for_file(tf_model_file)

        self.featurizer.persist(path)

        self.model.save(tf_model_file)

        with open(os.path.join(path, file_name + ".tf_config.pkl"), "wb") as f:
            pickle.dump(self._tf_config, f)

        self.config["priority"] = self.priority

        with open(os.path.join(path, file_name + ".meta.pkl"), "wb") as f:
            pickle.dump(self.config, f)

        with open(os.path.join(path, file_name + ".data_example.pkl"), "wb") as f:
            pickle.dump(self.data_example, f)

        with open(os.path.join(path, file_name + ".label_data.pkl"), "wb") as f:
            pickle.dump(self._label_data, f)

    @classmethod
    def load(cls, path: Text) -> "EmbeddingPolicy":
        """Loads a policy from the storage.

        **Needs to load its featurizer**
        """

        if not os.path.exists(path):
            raise Exception(
                f"Failed to load embedding policy model. Path "
                f"'{os.path.abspath(path)}' doesn't exist."
            )

        file_name = "embedding_policy"
        tf_model_file = os.path.join(path, f"{file_name}.tf_model")

        featurizer = TrackerFeaturizer.load(path)

        with open(os.path.join(path, file_name + ".data_example.pkl"), "rb") as f:
            model_data_example = RasaModelData(
                label_key="label_ids", data=pickle.load(f)
            )

        with open(os.path.join(path, file_name + ".label_data.pkl"), "rb") as f:
            label_data = pickle.load(f)

        with open(os.path.join(path, file_name + ".meta.pkl"), "rb") as f:
            meta = pickle.load(f)

        meta = train_utils.update_auto_similarity_type(meta)

        model = TED.load(
            tf_model_file,
            model_data_example,
            data_signature=model_data_example.get_signature(),
            config=meta,
            max_history_tracker_featurizer_used=isinstance(
                featurizer, MaxHistoryTrackerFeaturizer
            ),
            label_data=label_data,
        )

        # build the graph for prediction
        predict_data_example = RasaModelData(
            label_key="label_ids",
            data={k: vs for k, vs in model_data_example.items() if "dialogue" in k},
        )
        model.build_for_predict(predict_data_example)

        return cls(
            featurizer=featurizer,
            component_config=meta,
            priority=meta["priority"],
            model=model,
        )


class TED(RasaModel):
    def __init__(
        self,
        data_signature: Dict[Text, List[FeatureSignature]],
        config: Dict[Text, Any],
        max_history_tracker_featurizer_used: bool,
        label_data: RasaModelData,
    ):
        super().__init__()

        self.config = config
        self.max_history_tracker_featurizer_used = max_history_tracker_featurizer_used

        # data
        self.data_signature = data_signature
        self.predict_data_signature = {
            k: vs for k, vs in data_signature.items() if "dialogue" in k
        }

        # optimizer
        self._set_optimizer(tf.keras.optimizers.Adam())

        self.all_labels_embed = None

        label_batch = label_data.prepare_batch()
        self.tf_label_data = self.batch_to_model_data_format(
            label_batch, label_data.get_signature()
        )

        # metrics
        self.metric_loss = tf.keras.metrics.Mean(name="loss")
        self.metric_acc = tf.keras.metrics.Mean(name="acc")
        self.metrics_to_log += ["loss", "acc"]

        # set up tf layers
        self._tf_layers = {}
        self._prepare_layers()

    def _prepare_layers(self) -> None:
        self._tf_layers["loss.label"] = tf_layers.DotProductLoss(
            self.config[NUM_NEG],
            self.config[LOSS_TYPE],
            self.config[MU_POS],
            self.config[MU_NEG],
            self.config[USE_MAX_SIM_NEG],
            self.config[C_EMB],
            self.config[SCALE_LOSS],
        )
        self._tf_layers["ffnn.dialogue"] = tf_layers.ReluFfn(
            self.config[HIDDEN_LAYERS_SIZES_DIALOGUE],
            self.config[DROPRATE_DIALOGUE],
            self.config[C2],
            layer_name_suffix="dialogue",
        )
        self._tf_layers["ffnn.label"] = tf_layers.ReluFfn(
            self.config[HIDDEN_LAYERS_SIZES_LABEL],
            self.config[DROPRATE_LABEL],
            self.config[C2],
            layer_name_suffix="label",
        )
        self._tf_layers["transformer"] = tf_layers.TransformerEncoder(
            self.config[NUM_TRANSFORMER_LAYERS],
            self.config[TRANSFORMER_SIZE],
            self.config[NUM_HEADS],
            self.config[TRANSFORMER_SIZE] * 4,
            self.config[MAX_SEQ_LENGTH],
            self.config[C2],
            self.config[DROPRATE_DIALOGUE],
            unidirectional=True,
            name="dialogue_encoder",
        )
        self._tf_layers["embed.dialogue"] = tf_layers.Embed(
            self.config[EMBED_DIM],
            self.config[C2],
            "dialogue",
            self.config[SIMILARITY_TYPE],
        )
        self._tf_layers["embed.label"] = tf_layers.Embed(
            self.config[EMBED_DIM],
            self.config[C2],
            "label",
            self.config[SIMILARITY_TYPE],
        )

    def _create_all_labels_embed(self) -> Tuple[tf.Tensor, tf.Tensor]:
        all_labels = self.tf_label_data["label_features"][0]
        all_labels_embed = self._embed_label(all_labels)

        return all_labels, all_labels_embed

    def _emebed_dialogue(self, dialogue_in: tf.Tensor) -> Tuple[tf.Tensor, tf.Tensor]:
        """Create dialogue level embedding and mask."""

        # mask different length sequences
        # if there is at least one `-1` it should be masked
        mask = tf.sign(tf.reduce_max(dialogue_in, -1) + 1)

        dialogue = self._tf_layers["ffnn.dialogue"](dialogue_in, self._training)
        dialogue_transformed = self._tf_layers["transformer"](
            dialogue, 1 - tf.expand_dims(mask, axis=-1), self._training
        )

        if self.max_history_tracker_featurizer_used:
            # pick last label if max history featurizer is used
            dialogue_transformed = dialogue_transformed[:, -1:, :]
            mask = mask[:, -1:]

        dialogue_embed = self._tf_layers["embed.dialogue"](dialogue_transformed)

        return dialogue_embed, mask

    def _embed_label(self, label_in: Union[tf.Tensor, np.ndarray]) -> tf.Tensor:
        label = self._tf_layers["ffnn.label"](label_in, self._training)
        return self._tf_layers["embed.label"](label)

    def batch_loss(
        self, batch_in: Union[Tuple[tf.Tensor], Tuple[np.ndarray]]
    ) -> tf.Tensor:
        batch = self.batch_to_model_data_format(batch_in, self.data_signature)

        dialogue_in = batch["dialogue_features"][0]
        label_in = batch["label_features"][0]

        if self.max_history_tracker_featurizer_used:
            # add time dimension if max history featurizer is used
            label_in = label_in[:, tf.newaxis, :]

        all_labels, all_labels_embed = self._create_all_labels_embed()

        dialogue_embed, mask = self._emebed_dialogue(dialogue_in)
        label_embed = self._embed_label(label_in)

        loss, acc = self._tf_layers["loss.label"](
            dialogue_embed, label_embed, label_in, all_labels_embed, all_labels, mask
        )

        self.metric_loss.update_state(loss)
        self.metric_acc.update_state(acc)

        return loss

    def batch_predict(
        self, batch_in: Union[Tuple[tf.Tensor], Tuple[np.ndarray]]
    ) -> Dict[Text, tf.Tensor]:
        batch = self.batch_to_model_data_format(batch_in, self.predict_data_signature)

        dialogue_in = batch["dialogue_features"][0]

        if self.all_labels_embed is None:
            _, self.all_labels_embed = self._create_all_labels_embed()

        dialogue_embed, mask = self._emebed_dialogue(dialogue_in)

        sim_all = self._tf_layers["loss.label"].sim(
            dialogue_embed[:, :, tf.newaxis, :],
            self.all_labels_embed[tf.newaxis, tf.newaxis, :, :],
            mask,
        )

        scores = self._tf_layers["loss.label"].confidence_from_sim(
            sim_all, self.config[SIMILARITY_TYPE]
        )

        return {"action_scores": scores}<|MERGE_RESOLUTION|>--- conflicted
+++ resolved
@@ -53,13 +53,6 @@
 )
 
 
-<<<<<<< HEAD
-=======
-# avoid warning println on contrib import - remove for tf 2
-from rasa.utils.common import raise_warning
-
-tf.contrib._warning = None
->>>>>>> 504e10c0
 logger = logging.getLogger(__name__)
 
 
@@ -353,16 +346,12 @@
     def persist(self, path: Text):
         """Persists the policy to a storage."""
 
-<<<<<<< HEAD
         if self.model is None:
-=======
-        if self.session is None:
             logger.debug(
                 "Method `persist(...)` was called "
                 "without a trained model present. "
                 "Nothing to persist then!"
             )
->>>>>>> 504e10c0
             return
 
         file_name = "embedding_policy"
