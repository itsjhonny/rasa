import logging
import re
from typing import Optional, Text, TYPE_CHECKING

from rasa.constants import DOCS_BASE_URL
from rasa.core.constants import INTENT_MESSAGE_PREFIX
from rasa.core.interpreter import RegexInterpreter
from rasa.core.training.structures import FORM_PREFIX
from rasa.nlu.training_data.formats import MarkdownReader

if TYPE_CHECKING:
    from rasa.nlu.training_data import Message

logger = logging.getLogger(__name__)


class EndToEndReader(MarkdownReader):
    def __init__(self) -> None:
        super().__init__()
        self._regex_interpreter = RegexInterpreter()

    def _parse_item(self, line: Text) -> Optional["Message"]:
        f"""Parses an md list item line based on the current section type.

        Matches expressions of the form `<intent>:<example>. For the
        syntax of <example> see the Rasa docs on NLU training data:
        {DOCS_BASE_URL}/nlu/training-data-format/#markdown-format"""

        # Match three groups:
        # 1) Potential "form" annotation
        # 2) The correct intent
        # 3) Optional entities
        # 4) The message text
        form_group = fr"({FORM_PREFIX}\s*)*"
        item_regex = re.compile(r"\s*" + form_group + r"([^{}]+?)({.*})*:\s*(.*)")
        match = re.match(item_regex, line)

        if not match:
            raise ValueError(
                "Encountered invalid end-to-end format for message "
                "`{}`. Please visit the documentation page on "
                "end-to-end testing at {}/user-guide/testing-your-assistant/"
                "#end-to-end-testing/".format(line, DOCS_BASE_URL)
            )

        intent = match.group(2)
        self.current_title = intent
        message = match.group(4)
        example = self.parse_training_example(message)

        # If the message starts with the `INTENT_MESSAGE_PREFIX` potential entities
        # are annotated in the json format (e.g. `/greet{"name": "Rasa"})
        if message.startswith(INTENT_MESSAGE_PREFIX):
            parsed = self._regex_interpreter.synchronous_parse(message)
            example.data["entities"] = parsed["entities"]

        example.data["true_intent"] = intent
<<<<<<< HEAD
        return example


class StoryStepBuilder:
    def __init__(self, name: Text, source_name: Text, is_rule: bool = False) -> None:
        self.name = name
        self.source_name = source_name
        self.is_rule = is_rule
        self.story_steps = []
        self.current_steps = []
        self.start_checkpoints = []

    def add_checkpoint(self, name: Text, conditions: Optional[Dict[Text, Any]]) -> None:

        # Depending on the state of the story part this
        # is either a start or an end check point
        if not self.current_steps:
            self.start_checkpoints.append(Checkpoint(name, conditions))
        else:
            if conditions:
                raise_warning(
                    f"End or intermediate checkpoints "
                    f"do not support conditions! "
                    f"(checkpoint: {name})",
                    docs=DOCS_URL_STORIES + "#checkpoints",
                )
            additional_steps = []
            for t in self.current_steps:
                if t.end_checkpoints:
                    tcp = t.create_copy(use_new_id=True)
                    tcp.end_checkpoints = [Checkpoint(name)]
                    additional_steps.append(tcp)
                else:
                    t.end_checkpoints = [Checkpoint(name)]
            self.current_steps.extend(additional_steps)

    def _prev_end_checkpoints(self):
        if not self.current_steps:
            return self.start_checkpoints
        else:
            # makes sure we got each end name only once
            end_names = {e.name for s in self.current_steps for e in s.end_checkpoints}
            return [Checkpoint(name) for name in end_names]

    def add_user_messages(self, messages: List[UserUttered]):
        self.ensure_current_steps()

        if len(messages) == 1:
            # If there is only one possible intent, we'll keep things simple
            for t in self.current_steps:
                t.add_user_message(messages[0])
        else:
            # If there are multiple different intents the
            # user can use the express the same thing
            # we need to copy the blocks and create one
            # copy for each possible message
            prefix = GENERATED_CHECKPOINT_PREFIX + "OR_"
            generated_checkpoint = utils.generate_id(prefix, GENERATED_HASH_LENGTH)
            updated_steps = []
            for t in self.current_steps:
                for m in messages:
                    copied = t.create_copy(use_new_id=True)
                    copied.add_user_message(m)
                    copied.end_checkpoints = [Checkpoint(generated_checkpoint)]
                    updated_steps.append(copied)
            self.current_steps = updated_steps

    def add_event(self, event):
        self.ensure_current_steps()
        for t in self.current_steps:
            t.add_event(event)

    def ensure_current_steps(self):
        completed = [step for step in self.current_steps if step.end_checkpoints]
        unfinished = [step for step in self.current_steps if not step.end_checkpoints]
        self.story_steps.extend(completed)
        if unfinished:
            self.current_steps = unfinished
        else:
            self.current_steps = self._next_story_steps()

    def flush(self):
        if self.current_steps:
            self.story_steps.extend(self.current_steps)
            self.current_steps = []

    def _next_story_steps(self):
        start_checkpoints = self._prev_end_checkpoints()
        if not start_checkpoints:
            start_checkpoints = [Checkpoint(STORY_START)]
        current_turns = [
            StoryStep(
                block_name=self.name,
                start_checkpoints=start_checkpoints,
                source_name=self.source_name,
                is_rule=self.is_rule,
            )
        ]
        return current_turns


class StoryFileReader:
    """Helper class to read a story file."""

    def __init__(
        self,
        interpreter: NaturalLanguageInterpreter,
        domain: Optional[Domain] = None,
        template_vars: Optional[Dict] = None,
        use_e2e: bool = False,
        source_name: Text = None,
    ):
        self.story_steps = []
        self.current_step_builder: Optional[StoryStepBuilder] = None
        self.domain = domain
        self.interpreter = interpreter
        self.template_variables = template_vars if template_vars else {}
        self.use_e2e = use_e2e
        self.source_name = source_name

    @staticmethod
    async def read_from_folder(
        resource_name: Text,
        domain: Domain,
        interpreter: NaturalLanguageInterpreter = RegexInterpreter(),
        template_variables: Optional[Dict] = None,
        use_e2e: bool = False,
        exclusion_percentage: Optional[int] = None,
    ) -> List[StoryStep]:
        """Given a path reads all contained story files."""
        if not os.path.exists(resource_name):
            raise ValueError(
                "Story file or folder could not be found. Make "
                "sure '{}' exists and points to a story folder "
                "or file.".format(os.path.abspath(resource_name))
            )

        files = io_utils.list_files(resource_name)

        return await StoryFileReader.read_from_files(
            files,
            domain,
            interpreter,
            template_variables,
            use_e2e,
            exclusion_percentage,
        )

    @staticmethod
    async def read_from_files(
        files: Iterable[Text],
        domain: Domain,
        interpreter: NaturalLanguageInterpreter = RegexInterpreter(),
        template_variables: Optional[Dict] = None,
        use_e2e: bool = False,
        exclusion_percentage: Optional[int] = None,
    ) -> List[StoryStep]:
        story_steps = []

        for f in files:
            steps = await StoryFileReader.read_from_file(
                f, domain, interpreter, template_variables, use_e2e
            )
            story_steps.extend(steps)

        # if exclusion percentage is not 100
        if exclusion_percentage and exclusion_percentage != 100:
            import random

            idx = int(round(exclusion_percentage / 100.0 * len(story_steps)))
            random.shuffle(story_steps)
            story_steps = story_steps[:-idx]

        return story_steps

    @staticmethod
    async def read_from_file(
        filename: Text,
        domain: Domain,
        interpreter: NaturalLanguageInterpreter = RegexInterpreter(),
        template_variables: Optional[Dict] = None,
        use_e2e: bool = False,
    ) -> List[StoryStep]:
        """Given a md file reads the contained stories."""

        try:
            with open(filename, "r", encoding=io_utils.DEFAULT_ENCODING) as f:
                lines = f.readlines()
            reader = StoryFileReader(
                interpreter, domain, template_variables, use_e2e, filename
            )
            return await reader.process_lines(lines)
        except ValueError as err:
            file_info = "Invalid story file format. Failed to parse '{}'".format(
                os.path.abspath(filename)
            )
            logger.exception(file_info)
            if not err.args:
                err.args = ("",)
            err.args = err.args + (file_info,)
            raise

    @staticmethod
    def _parameters_from_json_string(s: Text, line: Text) -> Dict[Text, Any]:
        """Parse the passed string as json and create a parameter dict."""

        if s is None or not s.strip():
            # if there is no strings there are not going to be any parameters
            return {}

        try:
            parsed_slots = json.loads(s)
            if isinstance(parsed_slots, dict):
                return parsed_slots
            else:
                raise Exception(
                    "Parsed value isn't a json object "
                    "(instead parser found '{}')"
                    ".".format(type(parsed_slots))
                )
        except Exception as e:
            raise ValueError(
                "Invalid to parse arguments in line "
                "'{}'. Failed to decode parameters"
                "as a json object. Make sure the event"
                "name is followed by a proper json "
                "object. Error: {}".format(line, e)
            )

    @staticmethod
    def _parse_event_line(line):
        """Tries to parse a single line as an event with arguments."""

        # the regex matches "slot{"a": 1}"
        m = re.search("^([^{]+)([{].+)?", line)
        if m is not None:
            event_name = m.group(1).strip()
            slots_str = m.group(2)
            parameters = StoryFileReader._parameters_from_json_string(slots_str, line)
            return event_name, parameters
        else:
            raise_warning(
                f"Failed to parse action line '{line}'. Ignoring this line.",
                docs=DOCS_URL_STORIES,
            )
            return "", {}

    async def process_lines(self, lines: List[Text]) -> List[StoryStep]:
        multiline_comment = False

        for idx, line in enumerate(lines):
            line_num = idx + 1
            try:
                line = self._replace_template_variables(self._clean_up_line(line))
                if line.strip() == "":
                    continue
                elif line.startswith("<!--"):
                    multiline_comment = True
                    continue
                elif multiline_comment and line.endswith("-->"):
                    multiline_comment = False
                    continue
                elif multiline_comment:
                    continue
                elif line.startswith(">>"):
                    # reached a new rule block
                    rule_name = line[1:].strip("> ")
                    self.new_rule_part(rule_name, self.source_name)
                elif line.startswith("#"):
                    # reached a new story block
                    name = line[1:].strip("# ")
                    self.new_story_part(name, self.source_name)
                elif line.startswith(">"):
                    # reached a checkpoint
                    name, conditions = self._parse_event_line(line[1:].strip())
                    self.add_checkpoint(name, conditions)
                elif re.match(fr"^[*\-]\s+{FORM_PREFIX}", line):
                    logger.debug(
                        "Skipping line {}, "
                        "because it was generated by "
                        "form action".format(line)
                    )
                elif line.startswith("-"):
                    # reached a slot, event, or executed action
                    event_name, parameters = self._parse_event_line(line[1:])
                    self.add_event(event_name, parameters)
                elif line.startswith("*"):
                    # reached a user message
                    user_messages = [el.strip() for el in line[1:].split(" OR ")]
                    if self.use_e2e:
                        await self.add_e2e_messages(user_messages, line_num)
                    else:
                        await self.add_user_messages(user_messages, line_num)
                else:
                    # reached an unknown type of line
                    logger.warning(
                        f"Skipping line {line_num}. "
                        "No valid command found. "
                        f"Line Content: '{line}'"
                    )
            except Exception as e:
                msg = f"Error in line {line_num}: {e}"
                logger.error(msg, exc_info=1)  # pytype: disable=wrong-arg-types
                raise ValueError(msg)
        self._add_current_stories_to_result()
        return self.story_steps

    def _replace_template_variables(self, line: Text) -> Text:
        def process_match(matchobject):
            varname = matchobject.group(1)
            if varname in self.template_variables:
                return self.template_variables[varname]
            else:
                raise ValueError(
                    "Unknown variable `{var}` "
                    "in template line '{line}'"
                    "".format(var=varname, line=line)
                )

        template_rx = re.compile(r"`([^`]+)`")
        return template_rx.sub(process_match, line)

    @staticmethod
    def _clean_up_line(line: Text) -> Text:
        """Removes comments and trailing spaces"""

        return re.sub(r"<!--.*?-->", "", line).strip()

    def _add_current_stories_to_result(self):
        if self.current_step_builder:
            self.current_step_builder.flush()
            self.story_steps.extend(self.current_step_builder.story_steps)

    def new_story_part(self, name: Text, source_name: Text):
        self._add_current_stories_to_result()
        self.current_step_builder = StoryStepBuilder(name, source_name)

    def new_rule_part(self, name: Text, source_name: Text):
        self._add_current_stories_to_result()
        self.current_step_builder = StoryStepBuilder(name, source_name, is_rule=True)

    def add_checkpoint(self, name: Text, conditions: Optional[Dict[Text, Any]]) -> None:

        # Ensure story part already has a name
        if not self.current_step_builder:
            raise StoryParseError(
                "Checkpoint '{}' is at an invalid location. "
                "Expected a story start.".format(name)
            )

        self.current_step_builder.add_checkpoint(name, conditions)

    async def _parse_message(self, message: Text, line_num: int) -> UserUttered:
        if message.startswith(INTENT_MESSAGE_PREFIX):
            parse_data = await RegexInterpreter().parse(message)
        else:
            parse_data = await self.interpreter.parse(message)
        utterance = UserUttered(
            message, parse_data.get("intent"), parse_data.get("entities"), parse_data
        )
        intent_name = utterance.intent.get("name")
        if self.domain and intent_name not in self.domain.intents:
            raise_warning(
                f"Found unknown intent '{intent_name}' on line {line_num}. "
                "Please, make sure that all intents are "
                "listed in your domain yaml.",
                UserWarning,
                docs=DOCS_URL_DOMAINS,
            )
        return utterance

    async def add_user_messages(self, messages, line_num):
        if not self.current_step_builder:
            raise StoryParseError(
                "User message '{}' at invalid location. "
                "Expected story start.".format(messages)
            )
        parsed_messages = await asyncio.gather(
            *[self._parse_message(m, line_num) for m in messages]
        )
        self.current_step_builder.add_user_messages(parsed_messages)

    async def add_e2e_messages(self, e2e_messages: List[Text], line_num: int) -> None:
        if not self.current_step_builder:
            raise StoryParseError(
                "End-to-end message '{}' at invalid "
                "location. Expected story start."
                "".format(e2e_messages)
            )
        e2e_reader = EndToEndReader()
        parsed_messages = []
        for m in e2e_messages:
            message = e2e_reader._parse_item(m)
            parsed = await self._parse_message(message.text, line_num)

            parsed.parse_data["true_intent"] = message.data["true_intent"]
            parsed.parse_data["true_entities"] = message.data.get("entities") or []
            parsed_messages.append(parsed)
        self.current_step_builder.add_user_messages(parsed_messages)

    def add_event(self, event_name, parameters):

        # add 'name' only if event is not a SlotSet,
        # because there might be a slot with slot_key='name'
        if "name" not in parameters and event_name != SlotSet.type_name:
            parameters["name"] = event_name

        parsed_events = Event.from_story_string(
            event_name, parameters, default=ActionExecuted
        )
        if parsed_events is None:
            raise StoryParseError(
                "Unknown event '{}'. It is Neither an event "
                "nor an action).".format(event_name)
            )
        if self.current_step_builder is None:
            raise StoryParseError(
                "Failed to handle event '{}'. There is no "
                "started story block available. "
                "".format(event_name)
            )

        for p in parsed_events:
            self.current_step_builder.add_event(p)
=======
        return example
>>>>>>> 4830308f
<|MERGE_RESOLUTION|>--- conflicted
+++ resolved
@@ -55,431 +55,4 @@
             example.data["entities"] = parsed["entities"]
 
         example.data["true_intent"] = intent
-<<<<<<< HEAD
-        return example
-
-
-class StoryStepBuilder:
-    def __init__(self, name: Text, source_name: Text, is_rule: bool = False) -> None:
-        self.name = name
-        self.source_name = source_name
-        self.is_rule = is_rule
-        self.story_steps = []
-        self.current_steps = []
-        self.start_checkpoints = []
-
-    def add_checkpoint(self, name: Text, conditions: Optional[Dict[Text, Any]]) -> None:
-
-        # Depending on the state of the story part this
-        # is either a start or an end check point
-        if not self.current_steps:
-            self.start_checkpoints.append(Checkpoint(name, conditions))
-        else:
-            if conditions:
-                raise_warning(
-                    f"End or intermediate checkpoints "
-                    f"do not support conditions! "
-                    f"(checkpoint: {name})",
-                    docs=DOCS_URL_STORIES + "#checkpoints",
-                )
-            additional_steps = []
-            for t in self.current_steps:
-                if t.end_checkpoints:
-                    tcp = t.create_copy(use_new_id=True)
-                    tcp.end_checkpoints = [Checkpoint(name)]
-                    additional_steps.append(tcp)
-                else:
-                    t.end_checkpoints = [Checkpoint(name)]
-            self.current_steps.extend(additional_steps)
-
-    def _prev_end_checkpoints(self):
-        if not self.current_steps:
-            return self.start_checkpoints
-        else:
-            # makes sure we got each end name only once
-            end_names = {e.name for s in self.current_steps for e in s.end_checkpoints}
-            return [Checkpoint(name) for name in end_names]
-
-    def add_user_messages(self, messages: List[UserUttered]):
-        self.ensure_current_steps()
-
-        if len(messages) == 1:
-            # If there is only one possible intent, we'll keep things simple
-            for t in self.current_steps:
-                t.add_user_message(messages[0])
-        else:
-            # If there are multiple different intents the
-            # user can use the express the same thing
-            # we need to copy the blocks and create one
-            # copy for each possible message
-            prefix = GENERATED_CHECKPOINT_PREFIX + "OR_"
-            generated_checkpoint = utils.generate_id(prefix, GENERATED_HASH_LENGTH)
-            updated_steps = []
-            for t in self.current_steps:
-                for m in messages:
-                    copied = t.create_copy(use_new_id=True)
-                    copied.add_user_message(m)
-                    copied.end_checkpoints = [Checkpoint(generated_checkpoint)]
-                    updated_steps.append(copied)
-            self.current_steps = updated_steps
-
-    def add_event(self, event):
-        self.ensure_current_steps()
-        for t in self.current_steps:
-            t.add_event(event)
-
-    def ensure_current_steps(self):
-        completed = [step for step in self.current_steps if step.end_checkpoints]
-        unfinished = [step for step in self.current_steps if not step.end_checkpoints]
-        self.story_steps.extend(completed)
-        if unfinished:
-            self.current_steps = unfinished
-        else:
-            self.current_steps = self._next_story_steps()
-
-    def flush(self):
-        if self.current_steps:
-            self.story_steps.extend(self.current_steps)
-            self.current_steps = []
-
-    def _next_story_steps(self):
-        start_checkpoints = self._prev_end_checkpoints()
-        if not start_checkpoints:
-            start_checkpoints = [Checkpoint(STORY_START)]
-        current_turns = [
-            StoryStep(
-                block_name=self.name,
-                start_checkpoints=start_checkpoints,
-                source_name=self.source_name,
-                is_rule=self.is_rule,
-            )
-        ]
-        return current_turns
-
-
-class StoryFileReader:
-    """Helper class to read a story file."""
-
-    def __init__(
-        self,
-        interpreter: NaturalLanguageInterpreter,
-        domain: Optional[Domain] = None,
-        template_vars: Optional[Dict] = None,
-        use_e2e: bool = False,
-        source_name: Text = None,
-    ):
-        self.story_steps = []
-        self.current_step_builder: Optional[StoryStepBuilder] = None
-        self.domain = domain
-        self.interpreter = interpreter
-        self.template_variables = template_vars if template_vars else {}
-        self.use_e2e = use_e2e
-        self.source_name = source_name
-
-    @staticmethod
-    async def read_from_folder(
-        resource_name: Text,
-        domain: Domain,
-        interpreter: NaturalLanguageInterpreter = RegexInterpreter(),
-        template_variables: Optional[Dict] = None,
-        use_e2e: bool = False,
-        exclusion_percentage: Optional[int] = None,
-    ) -> List[StoryStep]:
-        """Given a path reads all contained story files."""
-        if not os.path.exists(resource_name):
-            raise ValueError(
-                "Story file or folder could not be found. Make "
-                "sure '{}' exists and points to a story folder "
-                "or file.".format(os.path.abspath(resource_name))
-            )
-
-        files = io_utils.list_files(resource_name)
-
-        return await StoryFileReader.read_from_files(
-            files,
-            domain,
-            interpreter,
-            template_variables,
-            use_e2e,
-            exclusion_percentage,
-        )
-
-    @staticmethod
-    async def read_from_files(
-        files: Iterable[Text],
-        domain: Domain,
-        interpreter: NaturalLanguageInterpreter = RegexInterpreter(),
-        template_variables: Optional[Dict] = None,
-        use_e2e: bool = False,
-        exclusion_percentage: Optional[int] = None,
-    ) -> List[StoryStep]:
-        story_steps = []
-
-        for f in files:
-            steps = await StoryFileReader.read_from_file(
-                f, domain, interpreter, template_variables, use_e2e
-            )
-            story_steps.extend(steps)
-
-        # if exclusion percentage is not 100
-        if exclusion_percentage and exclusion_percentage != 100:
-            import random
-
-            idx = int(round(exclusion_percentage / 100.0 * len(story_steps)))
-            random.shuffle(story_steps)
-            story_steps = story_steps[:-idx]
-
-        return story_steps
-
-    @staticmethod
-    async def read_from_file(
-        filename: Text,
-        domain: Domain,
-        interpreter: NaturalLanguageInterpreter = RegexInterpreter(),
-        template_variables: Optional[Dict] = None,
-        use_e2e: bool = False,
-    ) -> List[StoryStep]:
-        """Given a md file reads the contained stories."""
-
-        try:
-            with open(filename, "r", encoding=io_utils.DEFAULT_ENCODING) as f:
-                lines = f.readlines()
-            reader = StoryFileReader(
-                interpreter, domain, template_variables, use_e2e, filename
-            )
-            return await reader.process_lines(lines)
-        except ValueError as err:
-            file_info = "Invalid story file format. Failed to parse '{}'".format(
-                os.path.abspath(filename)
-            )
-            logger.exception(file_info)
-            if not err.args:
-                err.args = ("",)
-            err.args = err.args + (file_info,)
-            raise
-
-    @staticmethod
-    def _parameters_from_json_string(s: Text, line: Text) -> Dict[Text, Any]:
-        """Parse the passed string as json and create a parameter dict."""
-
-        if s is None or not s.strip():
-            # if there is no strings there are not going to be any parameters
-            return {}
-
-        try:
-            parsed_slots = json.loads(s)
-            if isinstance(parsed_slots, dict):
-                return parsed_slots
-            else:
-                raise Exception(
-                    "Parsed value isn't a json object "
-                    "(instead parser found '{}')"
-                    ".".format(type(parsed_slots))
-                )
-        except Exception as e:
-            raise ValueError(
-                "Invalid to parse arguments in line "
-                "'{}'. Failed to decode parameters"
-                "as a json object. Make sure the event"
-                "name is followed by a proper json "
-                "object. Error: {}".format(line, e)
-            )
-
-    @staticmethod
-    def _parse_event_line(line):
-        """Tries to parse a single line as an event with arguments."""
-
-        # the regex matches "slot{"a": 1}"
-        m = re.search("^([^{]+)([{].+)?", line)
-        if m is not None:
-            event_name = m.group(1).strip()
-            slots_str = m.group(2)
-            parameters = StoryFileReader._parameters_from_json_string(slots_str, line)
-            return event_name, parameters
-        else:
-            raise_warning(
-                f"Failed to parse action line '{line}'. Ignoring this line.",
-                docs=DOCS_URL_STORIES,
-            )
-            return "", {}
-
-    async def process_lines(self, lines: List[Text]) -> List[StoryStep]:
-        multiline_comment = False
-
-        for idx, line in enumerate(lines):
-            line_num = idx + 1
-            try:
-                line = self._replace_template_variables(self._clean_up_line(line))
-                if line.strip() == "":
-                    continue
-                elif line.startswith("<!--"):
-                    multiline_comment = True
-                    continue
-                elif multiline_comment and line.endswith("-->"):
-                    multiline_comment = False
-                    continue
-                elif multiline_comment:
-                    continue
-                elif line.startswith(">>"):
-                    # reached a new rule block
-                    rule_name = line[1:].strip("> ")
-                    self.new_rule_part(rule_name, self.source_name)
-                elif line.startswith("#"):
-                    # reached a new story block
-                    name = line[1:].strip("# ")
-                    self.new_story_part(name, self.source_name)
-                elif line.startswith(">"):
-                    # reached a checkpoint
-                    name, conditions = self._parse_event_line(line[1:].strip())
-                    self.add_checkpoint(name, conditions)
-                elif re.match(fr"^[*\-]\s+{FORM_PREFIX}", line):
-                    logger.debug(
-                        "Skipping line {}, "
-                        "because it was generated by "
-                        "form action".format(line)
-                    )
-                elif line.startswith("-"):
-                    # reached a slot, event, or executed action
-                    event_name, parameters = self._parse_event_line(line[1:])
-                    self.add_event(event_name, parameters)
-                elif line.startswith("*"):
-                    # reached a user message
-                    user_messages = [el.strip() for el in line[1:].split(" OR ")]
-                    if self.use_e2e:
-                        await self.add_e2e_messages(user_messages, line_num)
-                    else:
-                        await self.add_user_messages(user_messages, line_num)
-                else:
-                    # reached an unknown type of line
-                    logger.warning(
-                        f"Skipping line {line_num}. "
-                        "No valid command found. "
-                        f"Line Content: '{line}'"
-                    )
-            except Exception as e:
-                msg = f"Error in line {line_num}: {e}"
-                logger.error(msg, exc_info=1)  # pytype: disable=wrong-arg-types
-                raise ValueError(msg)
-        self._add_current_stories_to_result()
-        return self.story_steps
-
-    def _replace_template_variables(self, line: Text) -> Text:
-        def process_match(matchobject):
-            varname = matchobject.group(1)
-            if varname in self.template_variables:
-                return self.template_variables[varname]
-            else:
-                raise ValueError(
-                    "Unknown variable `{var}` "
-                    "in template line '{line}'"
-                    "".format(var=varname, line=line)
-                )
-
-        template_rx = re.compile(r"`([^`]+)`")
-        return template_rx.sub(process_match, line)
-
-    @staticmethod
-    def _clean_up_line(line: Text) -> Text:
-        """Removes comments and trailing spaces"""
-
-        return re.sub(r"<!--.*?-->", "", line).strip()
-
-    def _add_current_stories_to_result(self):
-        if self.current_step_builder:
-            self.current_step_builder.flush()
-            self.story_steps.extend(self.current_step_builder.story_steps)
-
-    def new_story_part(self, name: Text, source_name: Text):
-        self._add_current_stories_to_result()
-        self.current_step_builder = StoryStepBuilder(name, source_name)
-
-    def new_rule_part(self, name: Text, source_name: Text):
-        self._add_current_stories_to_result()
-        self.current_step_builder = StoryStepBuilder(name, source_name, is_rule=True)
-
-    def add_checkpoint(self, name: Text, conditions: Optional[Dict[Text, Any]]) -> None:
-
-        # Ensure story part already has a name
-        if not self.current_step_builder:
-            raise StoryParseError(
-                "Checkpoint '{}' is at an invalid location. "
-                "Expected a story start.".format(name)
-            )
-
-        self.current_step_builder.add_checkpoint(name, conditions)
-
-    async def _parse_message(self, message: Text, line_num: int) -> UserUttered:
-        if message.startswith(INTENT_MESSAGE_PREFIX):
-            parse_data = await RegexInterpreter().parse(message)
-        else:
-            parse_data = await self.interpreter.parse(message)
-        utterance = UserUttered(
-            message, parse_data.get("intent"), parse_data.get("entities"), parse_data
-        )
-        intent_name = utterance.intent.get("name")
-        if self.domain and intent_name not in self.domain.intents:
-            raise_warning(
-                f"Found unknown intent '{intent_name}' on line {line_num}. "
-                "Please, make sure that all intents are "
-                "listed in your domain yaml.",
-                UserWarning,
-                docs=DOCS_URL_DOMAINS,
-            )
-        return utterance
-
-    async def add_user_messages(self, messages, line_num):
-        if not self.current_step_builder:
-            raise StoryParseError(
-                "User message '{}' at invalid location. "
-                "Expected story start.".format(messages)
-            )
-        parsed_messages = await asyncio.gather(
-            *[self._parse_message(m, line_num) for m in messages]
-        )
-        self.current_step_builder.add_user_messages(parsed_messages)
-
-    async def add_e2e_messages(self, e2e_messages: List[Text], line_num: int) -> None:
-        if not self.current_step_builder:
-            raise StoryParseError(
-                "End-to-end message '{}' at invalid "
-                "location. Expected story start."
-                "".format(e2e_messages)
-            )
-        e2e_reader = EndToEndReader()
-        parsed_messages = []
-        for m in e2e_messages:
-            message = e2e_reader._parse_item(m)
-            parsed = await self._parse_message(message.text, line_num)
-
-            parsed.parse_data["true_intent"] = message.data["true_intent"]
-            parsed.parse_data["true_entities"] = message.data.get("entities") or []
-            parsed_messages.append(parsed)
-        self.current_step_builder.add_user_messages(parsed_messages)
-
-    def add_event(self, event_name, parameters):
-
-        # add 'name' only if event is not a SlotSet,
-        # because there might be a slot with slot_key='name'
-        if "name" not in parameters and event_name != SlotSet.type_name:
-            parameters["name"] = event_name
-
-        parsed_events = Event.from_story_string(
-            event_name, parameters, default=ActionExecuted
-        )
-        if parsed_events is None:
-            raise StoryParseError(
-                "Unknown event '{}'. It is Neither an event "
-                "nor an action).".format(event_name)
-            )
-        if self.current_step_builder is None:
-            raise StoryParseError(
-                "Failed to handle event '{}'. There is no "
-                "started story block available. "
-                "".format(event_name)
-            )
-
-        for p in parsed_events:
-            self.current_step_builder.add_event(p)
-=======
-        return example
->>>>>>> 4830308f
+        return example