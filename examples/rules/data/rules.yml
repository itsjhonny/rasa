rules:

- rule: Greet
  # This rule only applies to the start of a session.
  conversation_start: True
  steps:
  - intent: greet
  - action: utter_greet

- rule: Activate form 'q_form'
  steps:
  - intent: activate_q_form
  - action: loop_q_form
  - active_loop: loop_q_form

- rule: Example of an unhappy path for the 'loop_q_form'
  condition:
  # Condition that form is active.
  - active_loop: loop_q_form
  - slot_was_set: requested_slot
    value: some_slot
  steps:
  # This unhappy path handles the case of an intent `explain`.
  - intent: explain
  - action: utter_explain_some_slot
  # Return to form after handling the `explain` intent
  - action: loop_q_form
  - active_loop: loop_q_form

- rule: Submit form
  condition:
  - active_loop: loop_q_form
  steps:
  - action: loop_q_form
  - active_loop: null
  - slot_was_set: requested_slot
    value: null
  # The action we want to run when the form is submitted.
  - action: utter_stop

- rule: FAQ question
  steps:
  - intent: ask_possibilities
  - action: utter_list_possibilities

- rule: Another FAQ example
  steps:
  - intent: switch_faq
  - action: action_switch_faq

- rule: FAQ simple
<<<<<<< HEAD
  steps:
  - slot_was_set: detailed_faq
=======
  condition:
  - slot: detailed_faq
>>>>>>> d1273804
    value: false
  steps:
  - intent: faq
  - action: utter_faq

- rule: FAQ detailed
<<<<<<< HEAD
  steps:
  - slot_was_set: detailed_faq
=======
  condition:
  - slot: detailed_faq
>>>>>>> d1273804
    value: true
  steps:
  - intent: faq
  - action: utter_faq
  # Don't predict `action_listen` after running `utter_faq`
  wait_for_user_input: False

- rule: FAQ helped - continue
<<<<<<< HEAD
  steps:
  - slot_was_set: detailed_faq
=======
  condition:
  - slot: detailed_faq
>>>>>>> d1273804
    value: true
  steps:
  - action: utter_faq
  - action: utter_ask_did_help
  - intent: affirm
  - action: utter_continue

- rule: FAQ did not help
<<<<<<< HEAD
  steps:
  - slot_was_set: detailed_faq
=======
  condition:
  - slot: detailed_faq
>>>>>>> d1273804
    value: true
  steps:
  - action: utter_faq
  - action: utter_ask_did_help
  - intent: deny
  - action: utter_detailed_faq
  # Don't predict `action_listen` after running `utter_faq`
  wait_for_user_input: False

- rule: Detailed FAQ did not help - continue
<<<<<<< HEAD
  steps:
  - slot_was_set: detailed_faq
=======
  condition:
  - slot: detailed_faq
>>>>>>> d1273804
    value: true
  steps:
  - action: utter_detailed_faq
  - action: utter_ask_did_help
  - intent: deny
  - action: utter_ask_stop
  - intent: deny
  - action: utter_continue

- rule: Detailed FAQ did not help - stop
<<<<<<< HEAD
  steps:
  - slot_was_set: detailed_faq
=======
  condition:
  - slot: detailed_faq
>>>>>>> d1273804
    value: true
  steps:
  - action: utter_detailed_faq
  - action: utter_ask_did_help
  - intent: deny
  - action: utter_ask_stop
  - intent: affirm
  - action: utter_stop

- rule: Implementation of the TwoStageFallbackPolicy
  steps:
  # This intent is automatically triggered by the `FallbackClassifier` in the NLU
  # pipeline in case the intent confidence was below the specified threshold.
  - intent: nlu_fallback
  # The Fallback is implemented as now implemented as form.
  - action: two_stage_fallback
  - active_loop: two_stage_fallback<|MERGE_RESOLUTION|>--- conflicted
+++ resolved
@@ -49,26 +49,16 @@
   - action: action_switch_faq
 
 - rule: FAQ simple
-<<<<<<< HEAD
-  steps:
+  condition:
   - slot_was_set: detailed_faq
-=======
-  condition:
-  - slot: detailed_faq
->>>>>>> d1273804
     value: false
   steps:
   - intent: faq
   - action: utter_faq
 
 - rule: FAQ detailed
-<<<<<<< HEAD
-  steps:
+  condition:
   - slot_was_set: detailed_faq
-=======
-  condition:
-  - slot: detailed_faq
->>>>>>> d1273804
     value: true
   steps:
   - intent: faq
@@ -77,13 +67,8 @@
   wait_for_user_input: False
 
 - rule: FAQ helped - continue
-<<<<<<< HEAD
-  steps:
+  condition:
   - slot_was_set: detailed_faq
-=======
-  condition:
-  - slot: detailed_faq
->>>>>>> d1273804
     value: true
   steps:
   - action: utter_faq
@@ -92,13 +77,8 @@
   - action: utter_continue
 
 - rule: FAQ did not help
-<<<<<<< HEAD
-  steps:
+  condition:
   - slot_was_set: detailed_faq
-=======
-  condition:
-  - slot: detailed_faq
->>>>>>> d1273804
     value: true
   steps:
   - action: utter_faq
@@ -109,13 +89,8 @@
   wait_for_user_input: False
 
 - rule: Detailed FAQ did not help - continue
-<<<<<<< HEAD
-  steps:
+  condition:
   - slot_was_set: detailed_faq
-=======
-  condition:
-  - slot: detailed_faq
->>>>>>> d1273804
     value: true
   steps:
   - action: utter_detailed_faq
@@ -126,13 +101,8 @@
   - action: utter_continue
 
 - rule: Detailed FAQ did not help - stop
-<<<<<<< HEAD
-  steps:
+  condition:
   - slot_was_set: detailed_faq
-=======
-  condition:
-  - slot: detailed_faq
->>>>>>> d1273804
     value: true
   steps:
   - action: utter_detailed_faq
