--- conflicted
+++ resolved
@@ -68,11 +68,8 @@
     "pydot~=1.4",
     "keras-applications==1.0.6",
     "keras-preprocessing==1.0.5",
-<<<<<<< HEAD
-    "kafka-python~=1.4"
-=======
+    "kafka-python~=1.4",
     "sklearn-crfsuite~=0.3.6",
->>>>>>> fcdd1213
 ]
 
 extras_requires = {
